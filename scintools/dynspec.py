#!/usr/bin/env python

"""
dynspec.py
----------------------------------
Dynamic spectrum class
"""

from __future__ import (absolute_import, division,
                        print_function, unicode_literals)

import time
import os
from os.path import split
import numpy as np
import matplotlib.pyplot as plt
import scipy.constants as sc
from copy import deepcopy as cp
from scintools.scint_models import scint_acf_model, scint_acf_model_2d_approx,\
                         scint_acf_model_2d, tau_acf_model, dnu_acf_model,\
                         fit_parabola, fit_log_parabola, fitter, \
                         powerspectrum_model
from scintools.scint_utils import is_valid, svd_model, interp_nan_2d,\
    centres_to_edges
import scintools.ththmod as thth
from scipy.interpolate import griddata, interp1d, RectBivariateSpline
from scipy.signal import convolve2d, medfilt, savgol_filter
from scipy.io import loadmat
from lmfit import Parameters, fit_report
try:
    from skimage.restoration import inpaint
    biharmonic = True
except Exception as e:
    print(e)
    print("skimage not found: cannot use biharmonic inpainting")
    biharmonic = False
try:
    import corner
except Exception as e:
    print(e)
    print("Corner.py not found: cannot plot mcmc results")
import astropy.units as u
import astropy.constants as const

class Dynspec:

    def __init__(self, filename=None, dyn=None, verbose=True, process=False,
                 lamsteps=False):
        """
        Initialise a dynamic spectrum object by either reading from file
            or from existing object

        Parameters
        ----------
        filename : str, optional
            The path of the dynamic spectrum file. The default is None.
        dyn : Dynspec object, optional
            Dynamic spectrum object to load directly. The default is None.
        verbose : bool, optional
            Print all the things. The default is True.
        process : bool, optional
            Perform basic processing. The default is False.
        lamsteps : bool, optional
            Use equal steps in wavelength rather than frequency. The default is
            False.

        """

        if filename:
            self.load_file(filename, verbose=verbose, process=process,
                           lamsteps=lamsteps)
        elif dyn:
            self.load_dyn_obj(dyn, verbose=verbose, process=process,
                              lamsteps=lamsteps)
        else:
            print("Error: No dynamic spectrum file or object")

    def __add__(self, other):
        """
        Defines dynamic spectra addition, which is concatination in time,
            with the gaps filled

        Parameters
        ----------
        other : Dynspec object
            Dynamic spectrum to be added.

        Returns
        -------
        Dynspec object
            The combined dynamic spectrum.

        """

        print("Now adding {} ...".format(other.name))

        if self.freq != other.freq \
                or self.bw != other.bw or self.df != other.df:
            print("WARNING: Code does not yet account for different \
                  frequency properties")

        # Set constant properties
        bw = self.bw
        df = self.df
        freqs = self.freqs
        freq = self.freq
        nchan = self.nchan
        dt = self.dt

        # Calculate properties for the gap
        timegap = round((other.mjd - self.mjd)*86400
                        - self.tobs, 1)  # time between two dynspecs
        extratimes = np.arange(self.dt/2, timegap, dt)
        if timegap < dt:
            extratimes = [0]
            nextra = 0
        else:
            nextra = len(extratimes)
        dyngap = np.zeros([np.shape(self.dyn)[0], nextra])

        # Set changed properties
        name = self.name.split('.')[0] + "+" + other.name.split('.')[0] \
            + ".dynspec"
        header = self.header + other.header
        # times = np.concatenate((self.times, self.times[-1] + extratimes,
        #                       self.times[-1] + extratimes[-1] + other.times))
        nsub = self.nsub + nextra + other.nsub
        tobs = self.tobs + timegap + other.tobs
        # Note: need to check "times" attribute for added dynspec
        times = np.linspace(0, tobs, nsub)
        mjd = np.min([self.mjd, other.mjd])  # mjd for earliest dynspec
        newdyn = np.concatenate((self.dyn, dyngap, other.dyn), axis=1)

        # Get new dynspec object with these properties
        newdyn = BasicDyn(newdyn, name=name, header=header, times=times,
                          freqs=freqs, nchan=nchan, nsub=nsub, bw=bw,
                          df=df, freq=freq, tobs=tobs, dt=dt, mjd=mjd)

        return Dynspec(dyn=newdyn, verbose=False, process=False)

    def load_file(self, filename, verbose=True, process=False, lamsteps=False):
        """
        Load a dynamic spectrum from psrflux-format file

        Parameters
        ----------
        filename : str
            The path of the dynamic spectrum file.
        verbose : bool, optional
            Print all the things. The default is True.
        process : bool, optional
            Perform basic processing. The default is True.
        lamsteps : bool, optional
            Use equal steps in wavelength rather than frequency. The default is
            False.

        """

        start = time.time()
        # Import all data from filename
        if verbose:
            print("LOADING {0}...".format(filename))
        head = []
        with open(filename, "r") as file:
            for line in file:
                if line.startswith("#"):
                    headline = str.strip(line[1:])
                    head.append(headline)
                    if str.split(headline) != []:
                        if str.split(headline)[0] == 'MJD0:':
                            # MJD of start of obs
                            self.mjd = float(str.split(headline)[1])
        self.name = os.path.basename(filename)
        self.filename = filename  # full path
        self.header = head
        rawdata = np.loadtxt(filename).transpose()  # read file
        self.times = np.unique(rawdata[2]*60)  # time since obs start (secs)
        self.freqs = rawdata[3]  # Observing frequency in MHz.
        fluxes = rawdata[4]  # fluxes
        self.nchan = int(np.unique(rawdata[1])[-1])  # number of channels
        self.bw = self.freqs[-1] - self.freqs[0]  # obs bw
        self.df = round(self.bw/self.nchan, 5)  # channel bw
        self.bw = round(self.bw + self.df, 2)  # correct bw
        self.nchan += 1  # correct nchan
        self.nsub = int(np.unique(rawdata[0])[-1]) + 1
        self.tobs = self.times[-1]+self.times[0]  # initial estimate of tobs
        self.dt = self.tobs/self.nsub
        if self.dt > 1:
            self.dt = round(self.dt)
        else:
            self.times = np.linspace(self.times[0], self.times[-1], self.nsub)
        self.tobs = self.dt * self.nsub  # recalculated tobs
        # Now reshape flux arrays into a 2D matrix
        self.freqs = np.unique(self.freqs)
        self.freq = round(np.mean(self.freqs), 2)
        fluxes = fluxes.reshape([self.nsub, self.nchan]).transpose()
        if self.df < 0:  # flip things
            self.df = -self.df
            self.bw = -self.bw
            # Flip flux matricies since self.freqs is now in ascending order
            fluxes = np.flip(fluxes, 0)
        # Finished reading, now setup dynamic spectrum
        self.dyn = fluxes  # initialise dynamic spectrum

        self.lamsteps = lamsteps
        if process:
            self.auto_processing(lamsteps=lamsteps)  # do automatic processing
        end = time.time()
        if verbose:
            print("...LOADED in {0} seconds\n".format(round(end-start, 2)))
            self.info()

    def write_file(self, filename=None, verbose=True, note=None):
        """
        Writes the dynspec object to psrflux-format file

        Parameters
        ----------
        filename : str
            The path of the dynamic spectrum file.
        verbose : bool, optional
            Print all the things. The default is True.
        note : str, optional
            Note to write at top of file. The default is None.

        """

        if filename is None:
            ext = self.filename.split('.')[-1]
            fname = '.'.join(self.filename.split('.')[0:-1]) + \
                '.processed.' + ext
        else:
            fname = filename
        # now write to file
        with open(fname, 'w') as fn:
            fn.write("# Scintools-modified dynamic spectrum " +
                     "in psrflux format\n")
            fn.write("# Created using write_file method in Dynspec class\n")
            if note is not None:
                fn.write("# Note: {0}\n".format(note))
            fn.write("# Original header begins below:\n")
            for line in self.header:
                fn.write("# {} \n".format(line))

            for i in range(len(self.times)):
                ti = self.times[i]/60
                for j in range(len(self.freqs)):
                    fi = np.flip(self.freqs)[j]
                    di = np.flipud(self.dyn)[j, i]
                    # di_err = self.dyn_err[j, i]
                    fn.write("{0} {1} {2} {3} {4} {5}\n".
                             format(i, j, ti, fi, di, 0)) #, # di_err))
        if verbose:
            print("Wrote dynamic spectrum file as {}".format(fname))

    def load_dyn_obj(self, dyn, verbose=True, process=True, lamsteps=False):
        """
        Load in a dynamic spectrum object of different type.

        Parameters
        ----------
        dyn : Dynspec object
            Dynamic spectrum object to load directly.
        verbose : bool, optional
            Print all the things. The default is True.
        process : bool, optional
            Perform basic processing. The default is True.
        lamsteps : bool, optional
            Use equal steps in wavelength rather than frequency. The default is
            False.

        """

        start = time.time()
        # Import all data from filename
        if verbose:
            print("LOADING DYNSPEC OBJECT {0}...".format(dyn.name))
        self.name = dyn.name
        self.header = dyn.header
        self.times = dyn.times  # time since obs start (secs)
        self.freqs = dyn.freqs  # Observing frequency in MHz.
        self.nchan = dyn.nchan  # number of channels
        self.nsub = dyn.nsub
        self.bw = dyn.bw  # obs bw
        self.df = dyn.df  # channel bw
        self.freq = dyn.freq
        self.tobs = dyn.tobs
        self.dt = dyn.dt
        self.mjd = dyn.mjd
        self.dyn = dyn.dyn
        self.lamsteps = lamsteps
        if process:
            self.default_processing(lamsteps=lamsteps)  # do default processing
        end = time.time()
        if verbose:
            print("...LOADED in {0} seconds\n".format(round(end-start, 2)))
            self.info()

    def auto_processing(self, lamsteps=False):
        """
        Automatic processing of a Dynspec object, using common utilities

        Parameters
        ----------
        lamsteps : bool, optional
            Use equal steps in wavelength rather than frequency. The default is
            False.

        """

        self.trim_edges()  # remove zeros on band edges
        self.refill()  # refill and zeroed regions with linear interpolation
        self.calc_acf()  # calculate the ACF
        if lamsteps:
            self.scale_dyn()
        self.calc_sspec(lamsteps=lamsteps)  # Calculate secondary spectrum

    def plot_dyn(self, lamsteps=False, input_dyn=None, filename=None,
                 input_x=None, input_y=None, trap=False, display=True,
                 figsize=(9, 9), dpi=200, title=None, velocity=False):
        """
        Plot the dynamic spectrum

        Parameters
        ----------
        lamsteps : bool, optional
            Use equal steps in wavelength rather than frequency. The default is
            False.
        input_dyn : Dynspec object, optional
            Ignore the class-defined dynamic spectrum and use this input
            dynamic spectrum. The default is None.
        filename : str, optional
            The path at which to save the figure. The default is None.
        input_x : 1D array, optional
            `x`-axis of input dynamic spectrum. The default is None.
        input_y : 1D array, optional
            `y`-axis of input dynamic spectrum. The default is None.
        trap : bool, optional
            Trapezoidal scaling. The default is False.
        display : bool, optional
            Display the plot. The default is True.
        figsize : tuple, optional
            Size of the figure. The default is (9, 9).
        dpi : float, optional
            dpi of the figure. The default is 200.
        title : str, optional
            Figure title. The default is None.
        velocity : bool, optional
            Scale the dynamic spectrum using the velocity. The default is
            False.

        """

        if input_dyn is None:
            if lamsteps:
                if velocity:
                    if not hasattr(self, 'vlamdyn'):
                        self.scale_dyn(scale='lambda-velocity')
                    dyn = self.vlamdyn
                else:
                    if not hasattr(self, 'lamdyn'):
                        self.scale_dyn()
                    dyn = self.lamdyn
            elif velocity:
                if not hasattr(self, 'vdyn'):
                    self.scale_dyn(scale='velocity')
                dyn = self.vdyn
            elif trap:
                if not hasattr(self, 'trapdyn'):
                    self.scale_dyn(scale='trapezoid')
                dyn = self.trapdyn
            else:
                dyn = self.dyn
        else:
            dyn = input_dyn
        medval = np.median(dyn[is_valid(dyn)*np.array(np.abs(
                                                      is_valid(dyn)) > 0)])
        minval = np.min(dyn[is_valid(dyn)*np.array(np.abs(
                                                   is_valid(dyn)) > 0)])
        # standard deviation
        std = np.std(dyn[is_valid(dyn)*np.array(np.abs(
                                                is_valid(dyn)) > 0)])
        vmin = minval + std
        vmax = medval + 4*std

        if display or (filename is not None):
            plt.figure(figsize=figsize)
        if input_dyn is None:
            if lamsteps:
                tedges = centres_to_edges(self.times/60)
                lamedges = centres_to_edges(self.lam)
                plt.pcolormesh(tedges, lamedges, dyn,
                               vmin=vmin, vmax=vmax, linewidth=0,
                               rasterized=True, shading='auto')
                plt.ylabel('Wavelength (m)')
            else:
                tedges = centres_to_edges(self.times/60)
                fedges = centres_to_edges(self.freqs)
                plt.pcolormesh(tedges, fedges, dyn,
                               vmin=vmin, vmax=vmax, linewidth=0,
                               rasterized=True, shading='auto')
                plt.ylabel('Frequency (MHz)')
            plt.xlabel('Time (mins)')
            # plt.colorbar()  # arbitrary units
        else:
            xedges = centres_to_edges(input_x)
            yedges = centres_to_edges(input_y)
            plt.pcolormesh(xedges, yedges, dyn, vmin=vmin, vmax=vmax,
                           linewidth=0, rasterized=True)

        if title is not None:
            plt.title(title)

        if filename is not None:
            plt.savefig(filename, dpi=dpi, bbox_inches='tight',
                        pad_inches=0.1)
            if display:
                plt.show()
            plt.close()
        elif input_dyn is None and display:
            plt.show()

    def plot_acf(self, method='acf1d', alpha=5/3, contour=False, filename=None,
                 input_acf=None, input_t=None, input_f=None, nscale=4,
                 mcmc=False, display=True, crop=False, tlim=None, flim=None,
                 figsize=(9, 9), verbose=False, dpi=200):
        """
        Plot the autocorrelation function

        Parameters
        ----------
        method : str {'acf1d', 'acf2d_approx', 'acf2d', 'sspec', 'nofit'},
        optional
            Fitting method for determining scintillation scales:

                ``acf1d``
                    Fit to central 1D cuts in time and frequency.
                ``acf2d_approx``
                    Fit an approximate 2D model.
                ``acf2d``
                    Fit an analytical 2D model.
                ``sspec``
                    Secondary spectrum method.
                ``nofit``
                    Don't perform fit.
        alpha : float, optional
            Structure function index. The default is 5/3, corresponding to a
            Kolmogorov spectrum.
        contour : bool, optional
            Plot contours. The default is False.
        filename : str, optional
            The path at which to save the figure. The default is None.
        input_acf : Dynspec object, optional
            Ignore the class-defined ACF and use this input ACF. The default is
            None.
        input_t : 1D array, optional
            `t`-axis of input ACF. The default is None.
        input_f : 1D array, optional
            `f`-axis of input ACF. The default is None.
        nscale : float, optional
            The number of scintillation scales to plot out to. The default is
            4.
        mcmc : bool, optional
            Use MCMC to fit for scintillation scales. The default is False.
        display : bool, optional
            Display the plot. The default is True.
        crop : bool, optional
            Crop the figure to the specified limits ``tlim`` and ``flim``. The
            default is False.
        tlim : float, optional
            Value of time lag to plot out to. The default is None.
        flim : float, optional
            Value of frequency lag to plot out to. The default is None.
        figsize : tuple, optional
            Size of the figure. The default is (9, 9).
        verbose : bool, optional
            Print all the things. The default is True.
        dpi : float, optional
            dpi of the figure. The default is 200.

        """

        if not hasattr(self, 'acf'):
            self.calc_acf()
        if not hasattr(self, 'tau') and input_acf is None:
            try:
                self.get_scint_params(method=method, alpha=alpha, mcmc=mcmc,
                                      verbose=verbose)
            except Exception as e:
                print(e)
                print("Could not determine scintillation scales for plot")

        if input_acf is None:
            arr = self.acf
            tspan = self.tobs
            fspan = self.bw
        else:
            arr = input_acf
            tspan = max(input_t) - min(input_t)
            fspan = max(input_f) - min(input_f)
        arr = np.fft.ifftshift(arr)
        # subtract the white noise spike
        wn = arr[0][0] - max([arr[1][0], arr[0][1]])
        arr[0][0] = arr[0][0] - wn  # Set the noise spike to zero for plotting
        arr = np.fft.fftshift(arr)

        t_delays = np.linspace(-tspan/60, tspan/60, np.shape(arr)[1])
        f_shifts = np.linspace(-fspan, fspan, np.shape(arr)[0])

        if crop or (tlim is not None):
            if tlim is None:
                # Set limits automatically
                tlim = nscale * self.tau / 60
                flim = nscale * self.dnu
            if tlim > self.tobs / 60:
                tlim = self.tobs / 60
            if flim > self.bw:
                flim = self.bw

            t_inds = np.argwhere(np.abs(t_delays) <= tlim).squeeze()
            f_inds = np.argwhere(np.abs(f_shifts) <= flim).squeeze()
            t_delays = t_delays[t_inds]
            f_shifts = f_shifts[f_inds]

            arr = arr[f_inds, :]
            arr = arr[:, t_inds]

        if input_acf is None:  # Also plot scintillation scales axes

            fig, ax1 = plt.subplots(figsize=figsize)
            if contour:
                ax1.contourf(t_delays, f_shifts, arr)
            else:
                ax1.pcolormesh(t_delays, f_shifts, arr, linewidth=0,
                               rasterized=True, shading='auto')
            ax1.set_ylabel(r'Frequency shift, $\Delta\nu$ (MHz)')
            ax1.set_xlabel(r'Time lag, $\tau$ (mins)')
            miny, maxy = ax1.get_ylim()
            if hasattr(self, 'tau'):
                ax2 = ax1.twinx()
                ax2.set_ylim(miny/self.dnu, maxy/self.dnu)
                ax2.set_ylabel(r'$\Delta\nu$ / ($\Delta\nu_d = {0}\,$MHz)'.
                               format(round(self.dnu, 2)))
                ax3 = ax1.twiny()
                minx, maxx = ax1.get_xlim()
                ax3.set_xlim(minx/(self.tau/60), maxx/(self.tau/60))
                ax3.set_xlabel(r'$\tau$/($\tau_d={0}\,$min)'.format(round(
                                                             self.tau/60, 2)))
        else:  # just plot acf without scales
            if contour:
                plt.contourf(t_delays, f_shifts, arr)
            else:
                tedges = centres_to_edges(t_delays)
                fedges = centres_to_edges(f_shifts)
                plt.pcolormesh(tedges, fedges, arr, linewidth=0,
                               rasterized=True, shading='auto')
            plt.ylabel('Frequency lag (MHz)')
            plt.xlabel('Time lag (mins)')

        if filename is not None:
            plt.savefig(filename, dpi=dpi, bbox_inches='tight',
                        pad_inches=0.1)
            if display:
                plt.show()
            plt.close()
        elif input_acf is None and display:
            plt.show()

    def plot_sspec(self, lamsteps=False, input_sspec=None, filename=None,
                   input_x=None, input_y=None, trap=False, prewhite=False,
                   plotarc=False, maxfdop=np.inf, delmax=None,
                   cutmid=0, startbin=0, display=True, colorbar=True,
                   title=None, figsize=(9, 9), subtract_artefacts=False,
                   overplot_curvature=None, dpi=200, velocity=False,
                   vmin=None, vmax=None):
        """
        Plot the secondary spectrum

        Parameters
        ----------
        lamsteps : bool, optional
            Use equal steps in wavelength rather than frequency. The default is
            False.
        input_sspec : Dynspec object, optional
            Ignore the class-defined secondary spectrum and use this input
            spectrum. The default is None.
        filename : str, optional
            The path at which to save the figure. The default is None.
        input_x : 1D array, optional
            `x`-axis of input secondary spectrum. The default is None.
        input_y : 1D array, optional
            `y`-axis of input secondary spectrum. The default is None.
        trap : bool, optional
            Trapezoidal scaling. The default is False.
        prewhite : bool, optional
            Perform pre-whitening using the first-difference method, then
            post-darken. The default is False.
        plotarc : bool, optional
            Plot the arc fit. The default is False.
        maxfdop : float, optional
            Maximum fdop to plot out to. The default is np.inf.
        delmax : float, optional
            Maximum delay to plot out to. The default is None.
        cutmid : int, optional
            Number of columns around fdop=0 to set to nan. The default is 0.
        startbin : int, optional
            Number of rows from delay=0 to set to nan. The default is 0.
        display : bool, optional
            Display the plot. The default is True.
        colorbar : bool, optional
            Display colorbar. The default is True.
        title : str, optional
            Figure title. The default is None.
        figsize : tuple, optional
            Size of the figure. The default is (9, 9).
        subtract_artefacts : bool, optional
            Subtract delay response to try to remove artefacts. The default is
            False.
        overplot_curvature : float, optional
            Plot parabola with this curvature. The default is None.
        dpi : float, optional
            dpi of the figure. The default is 200.
        velocity : bool, optional
            Scale the dynamic spectrum using the velocity. The default is
            False.

        """

        if input_sspec is None:
            if lamsteps:
                if not hasattr(self, 'lamsspec'):
                    self.calc_sspec(lamsteps=lamsteps, prewhite=prewhite)
                if velocity:
                    if not hasattr(self, 'vlamsspec'):
                        self.calc_sspec(lamsteps=lamsteps, velocity=velocity,
                                        prewhite=prewhite)
                    sspec = cp(self.vlamsspec)
                else:
                    sspec = cp(self.lamsspec)
            elif velocity:
                sspec = cp(self.vsspec)
            elif trap:
                if not hasattr(self, 'trapsspec'):
                    self.calc_sspec(trap=trap, prewhite=prewhite)
                sspec = cp(self.trapsspec)
            else:
                if not hasattr(self, 'sspec'):
                    self.calc_sspec(lamsteps=lamsteps, prewhite=prewhite)
                sspec = cp(self.sspec)
            xplot = cp(self.fdop)
        else:
            sspec = input_sspec
            xplot = input_x

        if subtract_artefacts:
            # Subtract off delay response constant in Doppler
            # Estimate using outer 10% of spectrum
            delay_response = np.nanmean(sspec[:, np.argwhere(
                    np.abs(self.fdop) > 0.9*np.max(self.fdop))], axis=1)
            delay_response -= np.median(delay_response)
            sspec = np.subtract(sspec, delay_response)

        medval = np.median(sspec[is_valid(sspec)*np.array(np.abs(sspec) > 0)])
        # std = np.std(sspec[is_valid(sspec)*np.array(np.abs(sspec) > 0)])
        maxval = np.max(sspec[is_valid(sspec)*np.array(np.abs(sspec) > 0)])
        vmin = medval - 3 if vmin is None else vmin
        vmax = maxval - 3 if vmax is None else vmax

        # Get fdop plotting range
        indicies = np.argwhere(np.abs(xplot) < maxfdop)
        xplot = xplot[indicies].squeeze()
        sspec = sspec[:, indicies].squeeze()
        nr, nc = np.shape(sspec)
        sspec[:, int(nc/2-np.floor(cutmid/2)):int(nc/2 +
                                                  np.ceil(cutmid/2))] = np.nan
        sspec[:startbin, :] = np.nan
        # Maximum value delay axis
        delmax = np.max(self.tdel) if delmax is None else delmax
        ind = np.argmin(abs(self.tdel-delmax))
        if display or (filename is not None):
            plt.figure(figsize=figsize)
        if input_sspec is None:
            if lamsteps:
                xedges = centres_to_edges(xplot)
                betaedges = centres_to_edges(self.beta[:ind])
                plt.pcolormesh(xedges, betaedges, sspec[:ind, :],
                               vmin=vmin, vmax=vmax, linewidth=0,
                               rasterized=True, shading='auto')
                plt.ylabel(r'$f_\lambda$ (m$^{-1}$)')
            else:
                xedges = centres_to_edges(xplot)
                tdeledges = centres_to_edges(self.tdel[:ind])
                plt.pcolormesh(xedges, tdeledges, sspec[:ind, :],
                               vmin=vmin, vmax=vmax, linewidth=0,
                               rasterized=True, shading='auto')
                plt.ylabel(r'$f_\nu$ ($\mu$s)')
            if overplot_curvature is not None:
                yl = plt.ylim()
                plt.plot(xplot, overplot_curvature*xplot**2, 'r--')
                plt.ylim(yl)
            plt.xlabel(r'$f_t$ (mHz)')
            bottom, top = plt.ylim()
            if plotarc:
                if lamsteps:
                    eta = self.betaeta
                else:
                    eta = self.eta
                plt.plot(xplot, eta*np.power(xplot, 2),
                         'r--', alpha=0.5)
            plt.ylim(bottom, top)

        else:
            xedges = centres_to_edges(xplot)
            yedges = centres_to_edges(input_y)
            plt.pcolormesh(xedges, yedges, sspec, vmin=vmin, vmax=vmax,
                           linewidth=0, rasterized=True, shading='auto')
        if colorbar:
            plt.colorbar()
        if title:
            plt.title(title)

        if filename is not None:
            plt.savefig(filename, dpi=dpi, bbox_inches='tight',
                        pad_inches=0.1)
            if display:
                plt.show()
            plt.close()
        elif input_sspec is None and display:
            plt.show()

    def plot_scattered_image(self, display=True, plot_log=True, colorbar=True,
                             title=None, input_scattered_image=None,
                             input_fdop=None, lamsteps=False, trap=False,
                             clean=True, use_angle=False, use_spatial=False,
                             s=None, veff=None, d=None, filename=None,
                             dpi=200):
        """
        Plot the scattered image

        Parameters
        ----------
        display : bool, optional
            Display the plot. The default is True.
        plot_log : bool, optional
            Plot brightness on a logarithmic scale. The default is True.
        colorbar : bool, optional
            Display colorbar alongside plot. The default is True.
        title : str, optional
            Figure title. The default is None.
        input_scattered_image : array_like, optional
            Ignore the class-defined scattered image and use this input
            image. The default is None.
        input_fdop : 1D array, optional
            fdop axis of the corresponding secondary spectrum. The default is
            None.
        lamsteps : bool, optional
            Use equal steps in wavelength rather than frequency. The default is
            False.
        trap : bool, optional
            Trapezoidal scaling. The default is False.
        clean : bool, optional
            Fill infs and extremely small pixel values. The default is True.
        use_angle : bool, optional
            Use angular axes in plot. The default is False.
        use_spatial : bool, optional
            Use spatial axes in plot. The default is False.
        s : float in range [0,1], optional
            Fractional screen distance. The default is None.
        veff : float, optional
            Magnitude of the effective velocity. The default is None.
        d : float, optional
            Pulsar distance. The default is None.
        filename : str, optional
            The path at which to save the figure. The default is None.
        dpi : float, optional
            dpi of the figure. The default is 200.

        """

        c = 299792458.0  # m/s
        if input_scattered_image is None:
            if not hasattr(self, 'scattered_image'):
                self.calc_scattered_image(lamsteps=lamsteps, trap=trap,
                                          clean=clean)
            scat_im = self.scattered_image
            xyaxes = self.scattered_image_ax

        else:
            scat_im = input_scattered_image
            xyaxes = input_fdop

        if use_angle:
            # plot in on-sky angle
            thetarad = (xyaxes / (1e9 * self.freq)) * \
                       (c * s / (veff * 1000))
            thetaas = (thetarad * 180 / np.pi) * 3600
            xyaxes = thetaas
        elif use_spatial:
            # plot in spatial coordinates
            thetarad = (xyaxes / (1e9 * self.freq)) * \
                       (c * s / (veff * 1000))
            thetaas = (thetarad * 180 / np.pi) * 3600
            xyaxes = thetaas * (1 - s) * d * 1000

        if plot_log:
            scat_im -= np.min(scat_im)
            scat_im += 1e-10
            scat_im = 10 * np.log10(scat_im)
        medval = np.median(scat_im[is_valid(scat_im) *
                                   np.array(np.abs(scat_im) > 0)])
        maxval = np.max(scat_im[is_valid(scat_im) *
                                np.array(np.abs(scat_im) > 0)])
        vmin = medval - 3
        vmax = maxval - 3

        xyedges = centres_to_edges(xyaxes)
        plt.pcolormesh(xyedges, xyedges, scat_im, vmin=vmin, vmax=vmax,
                       linewidth=0, rasterized=True, shading='auto')
        plt.title('Scattered image')
        if use_angle:
            plt.xlabel('Angle parallel to velocity (as)')
            plt.ylabel('Angle perpendicular to velocity (as)')
        elif use_spatial:
            plt.xlabel('Distance parallel to velocity (AU)')
            plt.ylabel('Distance perpendicular to velocity (AU)')
        else:
            plt.xlabel('Angle parallel to velocity')
            plt.ylabel('Angle perpendicular to velocity')
        if title:
            plt.title(title)
        if colorbar:
            plt.colorbar()
        if filename is not None:
            plt.savefig(filename, dpi=dpi, bbox_inches='tight',
                        pad_inches=0.1)
            if display:
                plt.show()
            plt.close()
        if display:
            plt.show()
        else:
            plt.close()

        return

    def fit_arc(self, asymm=False, plot=False, delmax=None, numsteps=1e4,
                startbin=3, cutmid=3, lamsteps=False, etamax=None, etamin=None,
                low_power_diff=-1, high_power_diff=-0.5, ref_freq=1400,
                constraint=[0, np.inf], nsmooth=5, efac=1, filename=None,
                noise_error=True, display=True, figN=None, log_parabola=False,
                logsteps=False, plot_spec=False, fit_spectrum=False,
                subtract_artefacts=False, figsize=(9, 9), dpi=200,
                velocity=False, weighted=False):
        """
        Find the arc curvature with maximum power along it
            constraint: Only search for peaks between constraint[0] and
                constraint[1]

        Parameters
        ----------
        asymm : bool, optional
            Fit to each side of the spectrum separately. The default is False.
        plot : bool, optional
            Plot the curvature fit. The default is False.
        delmax : float, optional
            tdel at which to crop the secondary spectrum. The default is None.
        numsteps : int, optional
            Number of steps in eta to use in fit. The default is 1e4.
        startbin : int, optional
            Number of rows from delay=0 to set to nan. The default is 3.
        cutmid : int, optional
            Number of columns around fdop=0 to set to nan. The default is 3.
        lamsteps : bool, optional
            Use equal steps in wavelength rather than frequency. The default is
            False.
        etamax : float, optional
            Maximum allowed curvature. The default is None.
        etamin : float, optional
            Minimum allowed curvature. The default is None.
        low_power_diff : float < 0, optional
            Fit parabolic template to the part of the normalized fdop profile
            with power greater than the sum of the peak power and this value on
            the low-curvature side of the peak. The default is -1.
        high_power_diff : float < 0, optional
            Fit parabolic template to the part of the normalized fdop profile
            with power greater than the sum of the peak power and this value on
            the high-curvature side of the peak. The default is -0.5.
        ref_freq : float, optional
            Reference frequency. The default is 1400.
        constraint : array_like, optional
            Search for peaks with curvature between constraint[0] and
            constraint[1]. The default is [0, np.inf].
        nsmooth : int, optional
            The length of the smoothing filter window. Must be a positive odd
            integer. The default is 5.
        efac : float, optional
            Factor by which to multiply the secondary spectrum noise. The
            default is 1.
        filename : str, optional
            The path at which to save the figure. The default is None.
        noise_error : bool, optional
            Determine the noise-based error in the curvature. The default is
            True.
        display : bool, optional
            Display the plot. The default is True.
        figN : int, optional
            Figure identifier. The default is None.
        log_parabola : bool, optional
            Fit parabolic template to profile peak using log curvature. The
            default is False.
        logsteps : bool, optional
            Use equal steps in logspace for normalized fdop. The default is
            False.
        plot_spec : bool, optional
            Plot delay-scrunched power profile. The default is False.
        fit_spectrum : bool, optional
            Fit a model to the power spectrum. The default is False.
        subtract_artefacts : bool, optional
            Subtract delay response to try to remove artefacts. The default is
            False.
        figsize : tuple, optional
            Size of the figure. The default is (9, 9).
        dpi : float, optional
            dpi of the figure. The default is 200.
        velocity : bool, optional
            Scale the dynamic spectrum using the velocity. The default is
            False.
        weighted : bool, optional
            Weighted average when computing the delay-scrunched power profile.
            The default is True.

        Raises
        ------
        ValueError
            If fit returns a forward parabola.

        """

        if not hasattr(self, 'tdel'):
            self.calc_sspec()
        delmax = np.max(self.tdel) if delmax is None else delmax
        delmax = delmax*(ref_freq/self.freq)**2  # adjust for frequency

        if lamsteps:
            if velocity:
                if not hasattr(self, 'vlamsspec'):
                    self.calc_sspec(lamsteps=lamsteps, velocity=velocity)
                sspec = np.array(cp(self.vlamsspec))

            else:
                if not hasattr(self, 'lamsspec'):
                    self.calc_sspec(lamsteps=lamsteps)
                sspec = np.array(cp(self.lamsspec))
            yaxis = cp(self.beta)
        else:
            if velocity:
                if not hasattr(self, 'vsspec'):
                    self.calc_sspec(velocity=velocity)
                sspec = np.array(cp(self.vsspec))
            else:
                if not hasattr(self, 'sspec'):
                    self.calc_sspec()
                sspec = np.array(cp(self.sspec))
            yaxis = cp(self.tdel)
        ind = np.argmin(abs(self.tdel-delmax))
        ymax = self.beta[ind]  # cut beta at equivalent value to delmax

        nr, nc = np.shape(sspec)
        # Estimate noise in secondary spectrum
        a = np.array(sspec[int(nr/2):,
                           int(nc/2 + np.ceil(cutmid/2)):].ravel())
        b = np.array(sspec[int(nr/2):, 0:int(nc/2 -
                                             np.floor(cutmid/2))].ravel())
        noise = np.std(np.concatenate((a, b)))

        # Adjust secondary spectrum
        ind = np.argmin(abs(self.tdel-delmax))
        sspec[0:startbin, :] = np.nan  # mask first N delay bins
        # mask middle N Doppler bins
        sspec[:, int(nc/2 - np.floor(cutmid/2)):int(nc/2 +
              np.ceil(cutmid/2))] = np.nan
        sspec = sspec[0:ind, :]  # cut at delmax
        yaxis = yaxis[0:ind]

        # noise of mean out to delmax.
        noise = np.sqrt(np.sum(np.power(noise, 2)))/np.sqrt(len(yaxis)*2)
        self.noise = noise

        if etamax is None:
            etamax = ymax/((self.fdop[1]-self.fdop[0])*cutmid)**2
        if etamin is None:
            etamin = (yaxis[1]-yaxis[0])*startbin/(max(self.fdop))**2

        try:
            len(etamin)
            etamin_array = np.array(etamin).squeeze()
            etamax_array = np.array(etamax).squeeze()
        except TypeError:
            # Force to be arrays for iteration
            etamin_array = np.array([etamin])
            etamax_array = np.array([etamax])

        # At 1mHz for 1400MHz obs, the maximum arc terminates at delmax
        max_sqrt_eta = np.sqrt(np.max(etamax_array))
        min_sqrt_eta = np.sqrt(np.min(etamin_array))
        # Create an array with equal steps in sqrt(curvature)
        sqrt_eta_all = np.linspace(min_sqrt_eta, max_sqrt_eta, int(numsteps))

        for iarc in range(0, len(etamin_array)):
            if len(etamin_array) == 1:
                etamin = etamin
                etamax = etamax
            else:
                etamin = etamin_array.squeeze()[iarc]
                etamax = etamax_array.squeeze()[iarc]

            if not lamsteps:
                c = 299792458.0  # m/s
                beta_to_eta = c*1e6/((ref_freq*10**6)**2)
                etamax = etamax/(self.freq/ref_freq)**2  # correct for freq
                etamax = etamax*beta_to_eta
                etamin = etamin/(self.freq/ref_freq)**2
                etamin = etamin*beta_to_eta
                constraint = constraint/(self.freq/ref_freq)**2
                constraint = constraint*beta_to_eta

            sqrt_eta = sqrt_eta_all[(sqrt_eta_all <= np.sqrt(etamax)) *
                                    (sqrt_eta_all >= np.sqrt(etamin))]
            numsteps_new = len(sqrt_eta)

            # initiate
            etaArray = []

            # Get the normalised secondary spectrum, set for minimum eta as
            #   normalisation. Then calculate peak as
            self.norm_sspec(eta=etamin, delmax=delmax, plot=plot_spec,
                            startbin=startbin, maxnormfac=1, cutmid=cutmid,
                            lamsteps=lamsteps, scrunched=True,
                            logsteps=logsteps, plot_fit=False,
                            numsteps=numsteps_new, fit_spectrum=fit_spectrum,
                            subtract_artefacts=subtract_artefacts,
                            velocity=velocity, weighted=weighted)
            norm_sspec = self.normsspecavg.squeeze()
            etafrac_array = self.normsspec_fdop
            ind1 = np.argwhere(etafrac_array >= 0)
            ind2 = np.argwhere(etafrac_array < 0)

            if asymm:
                norm_sspec_avg1 = np.array(norm_sspec[ind1])
                norm_sspec_avg2 = np.flip(norm_sspec[ind2], axis=0)
                nspec = 2
            else:
                # take the mean
                norm_sspec_avg = np.add(norm_sspec[ind1],
                                        np.flip(norm_sspec[ind2], axis=0))/2
                nspec = 1
            etafrac_array_avg_orig = 1/etafrac_array[ind1].squeeze()

            for dummy in range(0, nspec):
                etafrac_array_avg = etafrac_array_avg_orig
                if asymm and dummy == 0:
                    spec = np.array(norm_sspec_avg1)
                elif asymm and dummy == 1:
                    spec = np.array(norm_sspec_avg2)
                else:
                    spec = np.array(norm_sspec_avg)

                spec = spec.squeeze()

                # Make sure is valid
                filt_ind = is_valid(spec)
                spec = np.flip(spec[filt_ind], axis=0)
                etafrac_array_avg = np.flip(etafrac_array_avg[filt_ind],
                                            axis=0)

                # Form eta array and cut at maximum
                etaArray = etamin*etafrac_array_avg**2
                ind = np.argwhere(etaArray < etamax)
                etaArray = etaArray[ind].squeeze()
                spec = spec[ind].squeeze()

                # Smooth data
                norm_sspec_avg_filt = \
                    savgol_filter(spec, nsmooth, 1)

                # search for peaks within constraint range
                indrange = np.argwhere((etaArray > constraint[0]) *
                                       (etaArray < constraint[1]))

                sumpow_inrange = norm_sspec_avg_filt[indrange]
                ind = np.argmin(np.abs(norm_sspec_avg_filt -
                                       np.max(sumpow_inrange)))

                # Now find eta and estimate error by fitting parabola
                #   Data from -3db on low curvature side to -1.5db on high side
                max_power = norm_sspec_avg_filt[ind]
                power = max_power
                ind1 = 1
                while (power > max_power + low_power_diff and
                       ind + ind1 < len(norm_sspec_avg_filt)-1):  # -3db
                    ind1 += 1
                    power = norm_sspec_avg_filt[ind - ind1]
                power = max_power
                ind2 = 1
                while (power > max_power + high_power_diff and
                       ind + ind2 < len(norm_sspec_avg_filt)-1):  # -1db power
                    ind2 += 1
                    power = norm_sspec_avg_filt[ind + ind2]
                # Now select this region of data for fitting
                xdata = etaArray[int(ind-ind1):int(ind+ind2)]
                ydata = spec[int(ind-ind1):int(ind+ind2)]

                # Do the fit
                # yfit, eta, etaerr = fit_parabola(xdata, ydata)
                if log_parabola:
                    yfit, eta, etaerr = fit_log_parabola(xdata, ydata)
                else:
                    yfit, eta, etaerr = fit_parabola(xdata, ydata)

                if np.mean(np.gradient(np.diff(yfit))) > 0:
                    raise ValueError('Fit returned a forward parabola.')
                eta = eta

                if noise_error:
                    # Now get error from the noise in secondary spectra instead
                    etaerr2 = etaerr  # error from parabola fit
                    power = max_power
                    ind1 = 1
                    while (power > (max_power - noise) and (ind - ind1 > 1)):
                        power = norm_sspec_avg_filt[ind - ind1]
                        ind1 += 1
                    power = max_power
                    ind2 = 1
                    while (power > (max_power - noise) and
                           (ind + ind2 < len(norm_sspec_avg_filt) - 1)):
                        ind2 += 1
                        power = norm_sspec_avg_filt[ind + ind2]

                    etaerr = np.abs(etaArray[int(ind-ind1)] -
                                    etaArray[int(ind+ind2)])/2

                self.eta_array = etaArray
                sigma = self.noise * efac
                if asymm:
                    if dummy == 0:
                        self.norm_sspec_avg1 = spec
                        prob = 1/(sigma * np.sqrt(2*np.pi)) * \
                            np.exp(-0.5 * ((spec - np.max(spec)) / sigma)**2)
                        self.prob_eta_peak1 = prob
                    else:
                        self.norm_sspec_avg2 = spec
                        prob = 1/(sigma * np.sqrt(2*np.pi)) * \
                            np.exp(-0.5 * ((spec - np.max(spec)) / sigma)**2)
                        self.prob_eta_peak2 = prob
                else:
                    self.norm_sspec_avg = spec
                    prob = 1/(sigma * np.sqrt(2*np.pi)) * \
                        np.exp(-0.5 * ((spec - np.max(spec)) / sigma)**2)
                    self.prob_eta_peak = prob

                if iarc == 0:  # save primary
                    if asymm and dummy == 0:
                        if lamsteps:
                            self.betaeta_left = eta
                            self.betaetaerr_left = etaerr / np.sqrt(2)
                            self.betaetaerr2_left = etaerr2 / np.sqrt(2)
                        else:
                            self.eta_left = eta
                            self.etaerr_left = etaerr / np.sqrt(2)
                            self.etaerr2_left = etaerr2 / np.sqrt(2)
                    elif dummy == 1:
                        if lamsteps:
                            self.betaeta_right = eta
                            self.betaetaerr_right = etaerr / np.sqrt(2)
                            self.betaetaerr2_right = etaerr2 / np.sqrt(2)
                        else:
                            self.eta_right = eta
                            self.etaerr_right = etaerr / np.sqrt(2)
                            self.etaerr2_right = etaerr2 / np.sqrt(2)
                    else:
                        if lamsteps:
                            self.betaeta = eta
                            self.betaetaerr = etaerr / np.sqrt(2)
                            self.betaetaerr2 = etaerr2 / np.sqrt(2)
                        else:
                            self.eta = eta
                            self.etaerr = etaerr / np.sqrt(2)
                            self.etaerr2 = etaerr2 / np.sqrt(2)

            self.norm_delmax = delmax

            if plot and iarc == 0:
                if figN is None:
                    plt.figure(figsize=figsize)
                else:
                    plt.figure(figN, figsize=figsize)
                plt.plot(self.eta_array[10:], self.norm_sspec_avg[10:])
                plt.plot(etaArray[10:], norm_sspec_avg_filt[10:])
                plt.plot(xdata, yfit, 'k')
                plt.axvspan(xmin=eta-etaerr, xmax=eta+etaerr,
                            facecolor='C2', alpha=0.5)
                plt.xscale('log')
                if lamsteps:
                    plt.xlabel(r'Arc curvature, '
                               r'$\eta$ (${\rm m}^{-1}\,{\rm mHz}^{-2}$)')
                else:
                    plt.xlabel('eta (tdel)')
                plt.ylabel('Mean power (dB)')
            elif plot:
                plt.plot(xdata, yfit,
                         color='k')
                plt.axvspan(xmin=eta-etaerr, xmax=eta+etaerr,
                            facecolor='C{0}'.format(str(int(3+iarc))),
                            alpha=0.3)
            if plot and iarc == len(etamin_array)-1:
                if filename is not None:
                    plt.savefig(filename, dpi=dpi,
                                bbox_inches='tight', pad_inches=0.1)
                    if display:
                        plt.show()
                    plt.close()
                elif display:
                    plt.show()

    def prep_thetatheta(self, cwf=None, cwt=None, fref=None,
                        eta_max=None, eta_min = None, nedge = None,
                        edges_lim = None, arclet_lim = None, center_cut = None, tau_lim=None, fw = .1, npad=3, verbose = False, fitting_proc = 'standard'):
        """
        Prepare

        Parameters
        ----------
        cwf : int, optional
            The number of frequency channels per chunk for theta-theta. Defaults to all channels in dyn
        cwt : int, optional
            The number of integrations per chunk for theta-theta. Defaults to all time bins in dyn
        fref : float, optional
            Reference frequency (in MHz) for curvature and edges limits. Defaults to average frequency of spectrum
        eta_max : float, optional
            Maximum curvature (in s**3) at reference frequency to search over. Value taken from Hough transform if not given.
        eta_min : float, optional
            Minimum curvature (in s**3) at reference frequency to search over. Value taken from Hough transform if not given.
        nedge : int, optional
            Number of points in edges array. Should be even. If not given then the number of points is determined such that
            the spacing is less than 1 point in fd and less than 1 point in tau at the top of the arc at the highest curvature.
        edges_lim : float, optional
            Furthest point (in mHz) in theta-theta space to model. Should be at least the fd value of the apex of the most distant arclet
            to be modeled. Defaults to half the maximum fd
        arclet_lim : float, optional
            Similar to edges_lim, but for how far down the arclet to model. Only used when the fitting procedure is 'thin'. Defaults
            to edges_lim.
        center_cut: float, optional
            Width (in mHz) around fd=0 for which the main arc is not modeled. Only used when the fitting procedure is 'thin'. Defaults to 0
        tau_lim: float, optional
            Maximum tau value (in us) of arclet apexes to be modeled. edges_lim is used instead when not given.
        fw : float, optional
            Fractional width around the peak of eigenvalue vs curvature plots to fit parabolas to when measuring curvatures. Defaults to .1
        npad : int, optional
            Number of additional chunk widths of zero padding in time and frequency. Defaults to 3
        verbose : bool, optional
            Option to print details of final theta-theta parameters. Defaults to False
        fitting_proc : string, optional
            Method used for curvature fitting. Must be one of 'standard', 'thin', or 'incoherrent'
            standard : Cohererent theta-theta using full inverted arclets
            thin : Coherent theta-theta using only a region near the peaks of the arclets.
            inchorrent : Incoherrent theta-theta using full inverted arclets 
        """
        fitting_procs = ['standard', 'thin', 'incoherent']
        assert fitting_proc in fitting_procs, f'fitting_proc must be one of {fitting_procs}'

        self.thetatheta_proc = fitting_proc
        self.npad = npad
        self.fw = fw
        if cwf:
            self.cwf = 2*(cwf//2)
            self.ncf_fit = self.dyn.shape[0]//self.cwf
            hwf = self.cwf//2
            self.ncf_ret = (self.dyn.shape[0]//hwf)-1
        else:
            self.cwf = self.dyn.shape[0]
            self.ncf_fit = 1
            self.ncf_ret = 1
        if cwt:
            self.cwt = 2*(cwt//2)
            self.nct_fit = self.dyn.shape[1]//self.cwt
            hwt = self.cwt//2
            self.nct_ret = (self.dyn.shape[1]//hwt)-1
        else:
            self.cwt = self.dyn.shape[1]
            self.nct_fit = 1
            self.nct_ret = 1
        if tau_lim:
            tau_lim = thth.unit_checks(tau_lim,'Tau Limit', u.us)
            delmax = tau_lim
        else:
            delmax=None
        if type(fref) != type(None):
            self.fref = thth.unit_checks(fref,'reference frequency',u.MHz)
        else:
            self.fref = self.freqs.mean()*u.MHz

        fd = thth.fft_axis(self.times[:self.cwt]*u.s,u.mHz)
        tau = thth.fft_axis(self.freqs[:self.cwf]*u.MHz,u.us)

        self.eta_min = (4*(tau[1]-tau[0])/fd.max()**2).to(u.s**3)
        self.eta_max = (tau.max()/(fd[1]-fd[0])**2).to(u.s**3)
        self.eta_min*= (self.freqs.max()/self.fref.value)**2
        self.eta_max*= (self.freqs.min()/self.fref.value)**2
        if type(eta_min)!=type(None):
            self.eta_min=thth.unit_checks(max((eta_min,self.eta_min)),'eta_min',u.s**3)
        if type(eta_max)!=type(None):
<<<<<<< HEAD
            self.eta_max=min((eta_max,self.eta_max))

=======
            self.eta_max=thth.unit_checks(min((eta_max,self.eta_max)), 'eta_max',u.s**3)
>>>>>>> 7acf0c31
        if  (type(eta_min)==type(None)) or (type(eta_max)==type(None)):
            if not hasattr(self,"betaeta"):
                self.fit_arc(lamsteps=True,numsteps=1e4,
                            etamin=((self.eta_min*self.fref**2).to(u.s)/const.c).to_value(1/(u.m*u.mHz**2)),
                            etamax=((self.eta_max*self.fref**2).to(u.s)/const.c).to_value(1/(u.m*u.mHz**2)),
                            delmax=delmax,plot=verbose)
            eta_hough = ((const.c*self.betaeta/(u.m*u.mHz**2))/self.fref**2).to(u.s**3)
            err_hough = ((const.c*2*max((self.betaetaerr,self.betaetaerr2))/(u.m*u.mHz**2))/self.fref**2).to(u.s**3)
        if type(eta_min)==type(None):
            self.eta_min=max((self.eta_min,eta_hough-err_hough))
        else:
            self.eta_min = eta_min
        if type(eta_max)==type(None):
            self.eta_max=min((self.eta_max,eta_hough+err_hough))
        else:
            self.eta_max= eta_max

        l0=np.log10(self.eta_min.value)
        l1=np.log10(self.eta_max.value)

        self.neta = int(1+ (l1-l0)/np.log10(1+self.fw/10))

        fd_cut = (fd.max()/2)*(self.fref.value/self.freqs.max())
        if type(edges_lim) != type(None):
            edges_lim = min((thth.unit_checks(edges_lim,'edges limit',u.mHz),fd_cut))
        else:
            edges_lim=fd_cut
        if type(tau_lim) != type(None):
            edges_lim=min((edges_lim,np.sqrt(tau_lim/self.eta_max).to(u.mHz)))

        if nedge:
            self.edges = thth.unit_checks(np.linspace(-edges_lim,edges_lim,2*(nedge//2)),'edges',u.mHz)
        else:
            self.edges = thth.min_edges(edges_lim,fd,tau,self.eta_max*(self.fref.value/self.freqs.min()), 2
                                        )*(self.freqs.min()/self.fref.value)
            
        if self.thetatheta_proc == 'thin':
            if type(arclet_lim) != type(None):
                self.arclet_lim = thth.unit_checks(arclet_lim,'Arclet Limit',u.mHz)
            else:
                self.arclet_lim = edges_lim
            if type(center_cut) != type(None):
                self.center_cut = thth.unit_checks(center_cut,'Central Cut',u.mHz)
            else:
                self.center_cut = 0

        if verbose:
            print("\n\t THETA-THETA PROPERTIES\n")
            print(f'Channels per chunk: {self.cwf}')
            print(f'Time bins per chunk: {self.cwt}')
            print(f'Number of fitting chunks: {self.ncf_fit}x{self.nct_fit}')
            print(f'Number of mosaic chunks: {self.ncf_ret}x{self.nct_ret}')
            print(f'Reference Frequency: {self.fref}')
            print(f'Eta range: {self.eta_min} to {self.eta_max} with {self.neta} points')
            print(f'Edges has {self.edges.shape[0]} point out to {self.edges[-1]}')
            print(f'Fractional fitting width: {self.fw}')
            print(f'Zero paddings: {self.npad}')
            print(f'Fitting Procedure: {self.thetatheta_proc}')

    def thetatheta_single(self, cf=0, ct=0,fname=None,verbose=False):
        if not hasattr(self,'cwf'):
            self.prep_thetatheta(verbose=verbose)

        if cf>=self.ncf_fit:
            cf=self.ncf_fit-1
        if ct>=self.nct_fit:
            ct=self.nct_fit-1

        fs = slice(cf*self.cwf,(cf+1)*self.cwf)
        ts = slice(ct*self.cwt, (ct+1)*self.cwt)

        time2 = self.times[ts]*u.s
        freq2= self.freqs[fs]*u.MHz

        dspec2=np.copy(self.dyn[fs,ts])
        mn = np.nanmean(dspec2)
        dspec2-=mn
        dspec_pad=np.pad(np.nan_to_num(dspec2),((0,self.npad*self.cwf),(0,self.npad*self.cwt)),mode='constant',constant_values=0)
        CS=np.fft.fftshift(np.fft.fft2(dspec_pad))
        if self.thetatheta_proc == 'incoherent':
            SS=np.abs(CS)
        tau=thth.fft_axis(freq2,u.us,self.npad)
        fd=thth.fft_axis(time2,u.mHz,self.npad)

        etas=np.logspace(np.log10(self.eta_min.value),np.log10(self.eta_max.value),self.neta)*u.s**3*(self.fref/freq2.mean())**2
        eigs=np.zeros(self.neta)
        edges = self.edges*(freq2.mean()/self.fref)
        if self.thetatheta_proc=='standard':
            for i in range(etas.shape[0]):
                eigs[i]=thth.Eval_calc(CS,tau,fd,etas[i],edges)
        elif self.thetatheta_proc == 'incoherent':
            for i in range(etas.shape[0]):
                eigs[i]=thth.Eval_calc(SS,tau,fd,etas[i],edges)
        elif self.thetatheta_proc == 'thin':
            for i in range(etas.shape[0]):
                eigs[i]=thth.singularvalue_calc(CS,tau,fd,etas[i],edges,etas[i],edges[np.abs(edges)<self.arclet_lim],self.center_cut)

        try:
            ## Remove failed curvatures
            etas=etas[np.isfinite(eigs)]
            eigs=eigs[np.isfinite(eigs)]

            ## Reduced range around peak to be withing fw times curvature of maximum eigenvalue
            etas_fit = etas[np.abs(etas - etas[eigs == eigs.max()]) < self.fw * etas[eigs == eigs.max()]]
            eigs_fit = eigs[np.abs(etas - etas[eigs == eigs.max()]) < self.fw * etas[eigs == eigs.max()]]

            ## Initial Guesses
            C = eigs_fit.max()
            x0 = etas_fit[eigs_fit == C][0].value
            if x0 == etas_fit[0].value:
                A = (eigs_fit[-1] - C) / ((etas_fit[-1].value - x0)**2)
            else:
                A = (eigs_fit[0] - C) / ((etas_fit[0].value - x0)**2)

            ## Fit parabola around peak
            popt, pcov = thth.curve_fit(thth.chi_par,
                                    etas_fit.value,
                                    eigs_fit,
                                    p0=np.array([A, x0, C]))

            ## Record curvauture fit and error
            eta_fit = popt[1]*u.us/u.mHz**2
            eta_sig = np.sqrt((eigs_fit - thth.chi_par(etas_fit.value, *popt)).std() / np.abs(popt[0]))*u.us/u.mHz**2
        except:
            ## Return NaN for curvautre and error if fitting fails
            popt=None
            eta_fit=np.nan
            eta_sig=np.nan

        ## Plotting
        try:
            # Create diagnostic plots where requested
            thth.PlotFunc(np.nan_to_num(dspec2)+mn,time2,freq2,CS,fd,tau,edges,eta_fit,eta_sig,etas,eigs,etas_fit,popt)
            if fname:
                plt.savefig(fname)
        except Exception as e:
            print(f"Plotting Error :{e}",flush=True)
            plt.figure()
            plt.plot(etas,eigs)
            plt.xlabel(r'$\eta~\left(\rm{s}^3\right)$')
            plt.ylabel(r'Eigenvalue')


    def fit_thetatheta(self,verbose=False,plot=False,pool=None):
        if not hasattr(self,'cwf'):
            self.prep_thetatheta(verbose=verbose)
        self.eta_evo = np.zeros((self.ncf_fit,self.nct_fit))*u.s**3
        self.eta_evo_err = np.zeros((self.ncf_fit,self.nct_fit))*u.s**3
        self.f0s = np.zeros(self.ncf_fit)*u.MHz
        self.t0s = np.zeros((self.nct_fit))*u.s
        if type(pool)!=type(None):
            pars=list()
        for cf in range(self.ncf_fit):
            fs = slice(cf*self.cwf,(cf+1)*self.cwf)
            freq2=np.copy(self.freqs[fs])*u.MHz
            self.f0s[cf]=freq2.mean()
            etas=np.logspace(np.log10(self.eta_min.value),np.log10(self.eta_max.value),self.neta)*u.s**3*(self.fref/freq2.mean())**2
            for ct in range(self.nct_fit):
                ts = slice(ct*self.cwt, (ct+1)*self.cwt)
                time2 = np.copy(self.times[ts])*u.s
                dspec2=np.copy(self.dyn[fs,ts])
                dspec2-=np.nanmean(dspec2)
                dspec2=np.nan_to_num(dspec2)
                coher = (self.thetatheta_proc != 'incoherent')
                params=[dspec2,freq2,time2,etas,self.edges*(freq2.mean()/self.fref),None,False,self.fw,self.npad,coher,verbose]
                if self.thetatheta_proc == 'thin':
                    params.append(self.edges[np.abs(self.edges)<self.arclet_lim]*(freq2.mean()/self.fref))
                    params.append(self.center_cut)
                if type(pool)==type(None):
                    if self.thetatheta_proc == 'thin':
                        res = thth.single_search_thin(params)
                    else:
                        res = thth.single_search(params)
                    self.eta_evo[cf,ct]=res[0]
                    self.eta_evo_err[cf,ct]=res[1]
                else:
                    pars.append(params)
        if type(pool)!=type(None):
            if self.thetatheta_proc == 'thin':
                res = pool.map(thth.single_search_thin,pars)
            else:
                res = pool.map(thth.single_search,pars)
            for cf in range(self.ncf_fit):
                for ct in range(self.nct_fit):
                    self.eta_evo[cf,ct]=res[cf*self.nct_fit+ct][0]
                    self.eta_evo_err[cf,ct]=res[cf*self.nct_fit+ct][1]
        tofit =  np.isfinite(self.eta_evo)*np.isfinite(self.eta_evo_err)
        A = (np.sum(self.eta_evo[tofit] / (self.f0s[:,np.newaxis] * self.eta_evo_err)[tofit] ** 2)/ np.sum(1 / ((self.f0s[:,np.newaxis]**2) * self.eta_evo_err)[tofit] ** 2)).to(u.s**3 * u.MHz**2)
        A_err = np.sqrt(1 / np.sum(2 / ((self.f0s[:,np.newaxis]**2) * self.eta_evo_err)[tofit] ** 2)).to(u.s**3 * u.MHz**2)
        self.ththeta = A/self.fref**2
        self.ththetaerr = A_err/self.fref**2

        if plot:
            fit_string,err_string = thth.errString(self.ththeta*(self.fref/np.floor(self.fref))**2,self.ththetaerr*(self.fref/np.floor(self.fref))**2)
            plt.figure()
            plt.errorbar(np.ravel(self.f0s.value[:,np.newaxis]*np.ones(self.eta_evo.shape)),
                         np.ravel(self.eta_evo.value),
                         yerr=np.ravel(self.eta_evo_err.value),fmt='.')
            plt.plot(self.f0s,A/self.f0s**2,label = r'$\eta_{%s}$ = %s $\pm$ %s $s^3$' %
            (np.floor(self.fref),fit_string, err_string))
            plt.xlabel(r'$\rm{Freq}~\left(\rm{MHz}\right)$')
            plt.ylabel(r'$\eta~\left(\rm{s}^3\right)$')
            plt.legend()

    def thetatheta_chunks(self,verbose=False,pool=None,memmap=False):
        if not hasattr(self,"ththeta"):
            self.fit_thetatheta(verbose=verbose,pool=pool)
        if memmap:
            self.chunks = np.memmap('memmap.dat',dtype=complex, mode='w+',shape=(self.ncf_ret,self.nct_ret,self.cwf,self.cwt))
        else:
            self.chunks = np.zeros((self.ncf_ret,self.nct_ret,self.cwf,self.cwt),dtype=complex)
        if type(pool)!=type(None):
            pars=list()
        for cf in range(self.ncf_ret):
            fs = slice(cf*(self.cwf//2),cf*(self.cwf//2)+self.cwf)
            freq2 = np.copy(self.freqs[fs])*u.MHz
            freq=freq2.mean()
            eta = self.ththeta*(self.fref/freq)**2
            for ct in range(self.nct_ret):
                ts=slice(ct*(self.cwt//2),ct*(self.cwt//2)+self.cwt)
                time2=np.copy(self.times[ts])*u.s
                dspec2=np.copy(self.dyn[fs,ts])
                dspec2-=np.nanmean(dspec2)
                dspec2=np.nan_to_num(dspec2)
                params = (dspec2,self.edges*(freq/self.fref),time2,freq2,eta,ct,cf,self.npad,verbose)
                if type(pool)==type(None):
                    res = thth.single_chunk_retrieval(params)
                    self.chunks[cf,ct,:,:]=res[0]
                else:
                    pars.append(params)
        if type(pool)!=type(None):
            if memmap:
                sub = 20
                for i in range(len(pars)//sub):
                    for res in pool.map(thth.single_chunk_retrieval,pars[i*sub:(i+1)*sub]):
                        self.chunks[res[1],res[2],:,:]=res[0]
                    print(f"memmap {i} complete")
                if sub*(len(pars)//sub)<len(pars):
                    for res in pool.map(thth.single_chunk_retrieval,pars[sub*(len(pars)//sub):]):
                        self.chunks[res[1],res[2],:,:]=res[0]
            else:
                for res in pool.map(thth.single_chunk_retrieval,pars):
                    self.chunks[res[1],res[2],:,:]=res[0]
        
    def calc_wavefield(self,verbose=False,pool=None,gs=False,memmap=False):
        if not hasattr(self,"chunks"):
            self.thetatheta_chunks(verbose=verbose,pool=pool,memmap=memmap)
        self.wavefield = thth.mosaic(self.chunks)
        if gs:
            self.gerchberg_saxton(verbose=verbose,pool=pool)
        
    def gerchberg_saxton(self,niter=1,verbose=False,pool=None):
        if not hasattr(self,"wavefield"):
            self.calc_wavefield(verbose=verbose,pool=pool)
        dspec_red = np.copy(self.dyn)[:self.wavefield.shape[0],:self.wavefield.shape[1]]
        posdspec =  np.isfinite(dspec_red) * (dspec_red>0)
        tau=thth.fft_axis(self.freqs[:self.wavefield.shape[0]]*u.MHz,u.us)
        self.wavefield[posdspec] = np.sqrt(dspec_red[posdspec])*np.exp(1j*np.angle(self.wavefield[posdspec]))
        for i in range(niter):
            CWF=np.fft.fftshift(np.fft.fft2(self.wavefield))
            CWF[tau<0]=0
            self.wavefield=np.fft.ifft2(np.fft.ifftshift(CWF))
            self.wavefield[posdspec] = np.sqrt(dspec_red[posdspec])*np.exp(1j*np.angle(self.wavefield[posdspec]))
        
    def norm_sspec(self, eta=None, delmax=None, plot=False, startbin=1,
                   maxnormfac=5, minnormfac=0, cutmid=0, lamsteps=True,
                   scrunched=True, plot_fit=True, ref_freq=1400, velocity=False,
                   numsteps=None,  filename=None, display=True, weighted=True,
                   unscrunched=True, logsteps=False, powerspec=True,
                   interp_nan=False, fit_spectrum=False, powerspec_cut=False,
                   figsize=(9, 9), subtract_artefacts=False, dpi=200):
        """
        Normalise fdop axis using arc curvature

        Parameters
        ----------
        eta : float, optional
            The arc curvature. The default is None.
        delmax : float, optional
            tdel at which to crop the secondary spectrum. The default is None.
        plot : bool, optional
            Plot delay-scrunched power profile. The default is False.
        startbin : int, optional
            Number of rows from delay=0 to set to nan. The default is 1.
        maxnormfac : float, optional
            Maximum normalized fdop. The default is 5.
        minnormfac : float, optional
            Minimum normalized fdop. The default is 0.
        cutmid : int, optional
            Number of columns around fdop=0 to set to nan. The default is 0.
        lamsteps : bool, optional
            Use equal steps in wavelength rather than frequency. The default is
            False.
        scrunched : bool, optional
            Plot delay-scrunched power profile. The default is True.
        plot_fit : bool, optional
            Mark the location of the curvature fit (normalized fdop = 1). The
            default is True.
        ref_freq : float, optional
            Reference frequency. The default is 1400.
        velocity : bool, optional
            Scale the dynamic spectrum using the velocity. The default is True.
        numsteps : int, optional
            Number of steps in eta to use in fit. The default is None.
        filename : str, optional
            The path at which to save the figure. The default is None.
        display : bool, optional
            Display the plot. The default is True.
        weighted : bool, optional
            Weighted average when computing the delay-scrunched power profile.
            The default is True.
        unscrunched : bool, optional
            Plot 2D normalised secondary spectrum. The default is True.
        logsteps : bool, optional
            Use equal steps in logspace for normalized fdop. The default is
            False.
        powerspec : bool, optional
            Plot the power spectrum. The default is True.
        interp_nan : bool, optional
            Interpolate NaN values. The default is False.
        fit_spectrum : bool, optional
            Fit a model to the power spectrum. The default is False.
        powerspec_cut : bool, optional
            Cut the normalized secondary spectrum where the power spectrum
            model exceeds twice the white noise before delay-scrunching. The
            default is False.
        figsize : tuple, optional
            Size of the figure. The default is (9, 9).
        subtract_artefacts : bool, optional
            Subtract delay response to try to remove artefacts. The default is
            False.
        dpi : float, optional
            dpi of the figure. The default is 200.

        """

        # Maximum value delay axis (us @ ref_freq)
        delmax = np.max(self.tdel) if delmax is None else \
            delmax*(ref_freq/self.freq)**2

        # Set up data based on whether we're in lamsteps or not
        if lamsteps:
            yaxis = cp(self.beta)
            if velocity:
                if not hasattr(self, 'vlamsspec'):
                    self.calc_sspec(lamsteps=lamsteps, velocity=velocity)
                sspec = cp(self.vlamsspec)
            else:
                if not hasattr(self, 'lamsspec'):
                    self.calc_sspec(lamsteps=lamsteps)
                sspec = cp(self.lamsspec)
            if not hasattr(self, 'betaeta') and eta is None:
                self.fit_arc(lamsteps=lamsteps, delmax=delmax, plot=plot,
                             startbin=startbin, velocity=velocity)
        elif velocity:
            if not hasattr(self, 'vsspec'):
                self.calc_sspec(velocity=velocity)
            sspec = cp(self.vsspec)
            yaxis = cp(self.tdel)
            if not hasattr(self, 'eta') and eta is None:
                self.fit_arc(lamsteps=lamsteps, delmax=delmax, plot=plot,
                             startbin=startbin, velocity=velocity)
        else:
            if not hasattr(self, 'sspec'):
                self.calc_sspec()
            sspec = cp(self.sspec)
            yaxis = cp(self.tdel)
            if not hasattr(self, 'eta') and eta is None:
                self.fit_arc(lamsteps=lamsteps, delmax=delmax, plot=plot,
                             startbin=startbin)
        if eta is None:
            if lamsteps:
                eta = self.betaeta
            else:
                eta = self.eta
        else:  # convert to beta
            if not lamsteps:
                c = 299792458.0  # m/s
                beta_to_eta = c*1e6/((ref_freq*10**6)**2)
                eta = eta/(self.freq/ref_freq)**2  # correct for frequency
                eta = eta*beta_to_eta

        # set levels for plotting
        medval = np.median(sspec[is_valid(sspec)*np.array(np.abs(sspec) > 0)])
        maxval = np.max(sspec[is_valid(sspec)*np.array(np.abs(sspec) > 0)])
        vmin = medval - 3
        vmax = maxval - 3

        ind = np.argmin(abs(self.tdel-delmax))
        sspec = sspec[startbin:ind, :]  # cut first N delay bins and at delmax
        # sspec[0:startbin] = np.nan
        nr, nc = np.shape(sspec)
        # mask out centre bins
        sspec[:, int(nc/2 - np.floor(cutmid/2)):int(nc/2 +
              np.floor(cutmid/2))] = np.nan
        tdel = yaxis[startbin:ind]

        if subtract_artefacts:
            # Subtract off delay response constant in Doppler
            # Estimate using outer 10% of spectrum
            delay_response = np.nanmean(sspec[:, np.argwhere(
                    np.abs(self.fdop) > 0.9*np.max(self.fdop))], axis=1)
            delay_response -= np.median(delay_response)
            sspec = np.subtract(sspec, delay_response)

        nr, nc = np.shape(sspec)
        # tdel = yaxis[:ind]
        fdop = self.fdop
        maxfdop = maxnormfac*np.sqrt(tdel[-1]/eta)  # Maximum fdop for plot
        if maxfdop > max(fdop):
            maxfdop = max(fdop)
        # Number of fdop bins to use. Oversample by factor of 2
        nfdop = 2*len(fdop[abs(fdop) <=
                           maxfdop]) if numsteps is None else numsteps
        if nfdop % 2 != 0:
            nfdop += 1

        if logsteps:
            # Set fdopnew in equal steps in log space
            fdoplin = np.abs(np.linspace(-maxnormfac, maxnormfac, int(nfdop)))
            fdop_pos = 10**np.linspace(np.log10(np.min(fdoplin)),
                                       np.log10(np.max(fdoplin)), int(nfdop/2))
            fdop_neg = -np.flip(fdop_pos, axis=0)
            fdopnew = np.concatenate((fdop_neg, fdop_pos))
        else:
            fdopnew = np.linspace(-maxnormfac, maxnormfac,
                                  nfdop)  # norm fdop
        if minnormfac > 0:
            unscrunched = False  # Cannot plot 2D function
            inds = np.argwhere(np.abs(fdopnew) > minnormfac)
            fdopnew = fdopnew[inds]
        if logsteps:
            normSspeclin = []
            masklin = []
        normSspec = []
        mask = []
        isspectot = np.zeros(np.shape(fdopnew))
        for ii in range(0, len(tdel)):
            itdel = tdel[ii]
            imaxfdop = maxnormfac*np.sqrt(itdel/eta)
            ifdop = fdop[abs(fdop) <= imaxfdop]/np.sqrt(itdel/eta)
            isspec = sspec[ii, abs(fdop) <= imaxfdop]  # take the iith row
            if logsteps:
                normlinelin = np.interp(fdoplin, ifdop, isspec)
                masklin.append((np.abs(fdoplin) > np.max(np.abs(ifdop))))
                normSspeclin.append(normlinelin)
            normline = np.interp(fdopnew, ifdop, isspec)
            mask.append((np.abs(fdopnew) > np.max(np.abs(ifdop))))
            normSspec.append(normline)
            isspectot = np.add(isspectot, normline)
        mask = np.array(mask).squeeze()
        normSspec = np.array(normSspec).squeeze()
        if interp_nan:
            # interpolate NaN values
            normSspec = interp_nan_2d(normSspec)
            if logsteps:
                normSspeclin = np.array(normSspeclin).squeeze()
                normSspeclin = interp_nan_2d(normSspeclin)

        if logsteps:
            masklin += np.isnan(normSspeclin)
            normSspeclin = np.ma.array(normSspeclin, mask=mask)
            mask += np.isnan(normSspec)
            normSspec = np.ma.array(normSspec, mask=mask)
            self.mask = mask
            self.powerspectrum = np.ma.mean(np.power(10, normSspeclin/10),
                                            axis=1)
        else:
            mask += np.isnan(normSspec)
            normSspec = np.ma.array(normSspec, mask=mask)
            self.mask = mask
            self.powerspectrum = np.ma.mean(np.power(10, normSspec/10), axis=1)

        xdata = np.sqrt(tdel)
        ydata = np.sqrt(tdel)*self.powerspectrum
        xdata = xdata[~np.isnan(xdata)]
        ydata = ydata[~np.isnan(ydata)]

        # Initial guesses:
        alpha = -11/3
        index = np.argmin(np.abs(xdata - 10))
        amp = ydata[index] * xdata[index]**-alpha
        wn = np.min(ydata)
        if fit_spectrum:

            params = Parameters()
            params.add('wn', value=wn, vary=True, min=np.min(ydata),
                       max=np.inf)
            params.add('alpha', value=alpha, vary=True, min=-np.inf, max=0)
            params.add('amp', value=amp, vary=True, min=0.0, max=np.inf)

            results = fitter(powerspectrum_model, params, (xdata, ydata))

            params = results.params

            wn = params['wn'].value
            amp = params['amp'].value
            alpha = params['alpha'].value

            self.ps_wn = wn
            self.ps_amp = amp
            self.ps_alpha = alpha

            self.ps_wn_err = params['wn'].stderr
            self.ps_amp_err = params['amp'].stderr
            self.ps_alpha_err = params['alpha'].stderr

        # Now define weights for the normalised spectrum sum
        arc_spectrum = amp*xdata**alpha
        if weighted:
            self.weights = 10*np.log10(arc_spectrum)
        else:
            self.weights = np.ones(np.shape(arc_spectrum))

        # make average
        if powerspec_cut:
            indices = np.argwhere(arc_spectrum > wn)
            isspecavg = np.ma.average(normSspec[indices, :], axis=0,
                                      weights=self.weights[indices].squeeze()
                                      ).squeeze()
        else:
            isspecavg = np.ma.average(normSspec, axis=0,
                                      weights=self.weights.squeeze()).squeeze()

        self.normsspecavg = isspecavg
        self.normsspec = normSspec
        self.normsspec_tdel = tdel
        self.normsspec_fdop = fdopnew

        if plot:
            # Plot delay-scrunched "power profile"
            if scrunched:
                if display or (filename is not None):
                    plt.figure(figsize=figsize)
                plt.plot(fdopnew, isspecavg)
                bottom, top = plt.ylim()
                plt.xlabel("Normalised $f_t$")
                plt.ylabel("Mean power (dB)")
                if plot_fit:
                    plt.plot([1, 1], [bottom*0.9, top*1.1], 'r--', alpha=0.5)
                    plt.plot([-1, -1], [bottom*0.9, top*1.1], 'r--', alpha=0.5)
                plt.ylim(bottom*0.9, top*1.1)
                plt.xlim(-maxnormfac, maxnormfac)
                if filename is not None:
                    filename_name = ''.join(filename.split('.')[0:-1])
                    if '+' in filename_name:
                        filename_name = filename_name.split('+')[0]
                    filename_extension = filename.split('.')[-1]
                    plt.savefig(filename_name + '_1d.' + filename_extension,
                                bbox_inches='tight', pad_inches=0.1, dpi=dpi)
                    if display:
                        plt.show()
                    plt.close()
                elif display:
                    plt.show()
            # Plot 2D normalised secondary spectrum
            if unscrunched:
                if display or (filename is not None):
                    plt.figure(figsize=figsize)
                np.ma.set_fill_value(normSspec, np.nan)
                fdopedges = centres_to_edges(fdopnew)
                tdeledges = centres_to_edges(tdel)
                plt.pcolormesh(fdopedges, tdeledges, np.ma.filled(normSspec),
                               vmin=vmin, vmax=vmax, linewidth=0,
                               rasterized=True, shading='auto')
                if lamsteps:
                    plt.ylabel(r'$f_\lambda$ (m$^{-1}$)')
                else:
                    plt.ylabel(r'$f_\nu$ ($\mu$s)')
                bottom, top = plt.ylim()
                plt.xlabel("Normalised $f_t$")
                if plot_fit:
                    plt.plot([1, 1], [bottom, top], 'r--', alpha=0.5)
                    plt.plot([-1, -1], [bottom, top], 'r--', alpha=0.5)
                plt.ylim(bottom, top)
                plt.colorbar()
                if filename is not None:
                    plt.savefig(filename, bbox_inches='tight', pad_inches=0.1,
                                dpi=dpi)
                    if display:
                        plt.show()
                    plt.close()
                elif display:
                    plt.show()
            # plot power spectrum
            if powerspec:
                if display or (filename is not None):
                    plt.figure(figsize=figsize)
                if fit_spectrum:
                    plt.loglog(xdata, ydata, 'mediumblue')
                    # Overlay theory
                    kf = np.argwhere(np.sqrt(tdel) <= 10)
                    amp = np.mean((1/tdel[kf]) * self.powerspectrum[kf] *
                                  (np.sqrt(tdel[kf]))**(11/3 + 1))
                    plt.loglog(xdata, wn*np.ones(np.shape(xdata)), 'darkcyan')
                    plt.loglog(xdata, arc_spectrum, 'crimson')
                    plt.loglog(xdata, wn + arc_spectrum, 'darkorange')
                    plt.loglog(np.sqrt(tdel),
                               tdel*amp*(np.sqrt(tdel))**-((11/3 + 1)))
                    plt.legend(['Power spectrum', 'White noise',
                                'Arc spectrum', 'Full spectrum model'],
                               loc='upper right')
                else:
                    plt.loglog(xdata, ydata)
                    plt.loglog(xdata, arc_spectrum)
                if lamsteps:
                    plt.xlabel(r'$f_\lambda^{1/2}$ (m$^{-1/2}$)')
                else:
                    plt.xlabel(r'$f_\nu^{1/2}$ ($\mu$s$^{1/2}$)')
                plt.ylabel(r'$f_\lambda^{1/2} D(f_\lambda^{1/2})$ ')
                plt.grid(which='both', axis='both')

                if filename is not None:
                    filename_name = ''.join(filename.split('.')[0:-1])
                    if '+' in filename_name:
                        filename_name = filename_name.split('+')[0]
                    filename_extension = filename.split('.')[-1]
                    plt.savefig(filename_name + '_power.' + filename_extension,
                                bbox_inches='tight', pad_inches=0.1, dpi=dpi)
                    if display:
                        plt.show()
                    plt.close()
                elif display:
                    plt.show()

        return

    def get_acf_tilt(self, plot=False, tmax=None, fmax=None, display=True,
                     filename=None, nscale=0.8, nscaleplot=2, nmin=5, dpi=200,
                     method='acf1d', tmaxplot=None, fmaxplot=None):
        """
        Estimates the tilt in the ACF, which is proportional to the phase
            gradient parallel to Veff

        Parameters
        ----------
        plot : bool, optional
            Plot the fit. The default is False.
        tmax : float, optional
            Maximum time lag. The default is None.
        fmax : float, optional
            Maximum frequency lag. The default is None.
        display : bool, optional
            Display the plot. The default is True.
        filename : str, optional
            The path at which to save the figure. The default is None.
        nscale : float, optional
            Maximum time and frequency lag in units of the scintillation
            timescale and decorrelation bandwidth, respectively. The default is
            0.5.
        nscaleplot : float, optional
            Number of scintillation timescales and decorrelation bandwidths to
            plot out to. The default is 2.
        nmin : int, optional
            Minimum number of sub-integrations for use as the maximum time lag.
            The default is 5.
        dpi : float, optional
            dpi of the figure. The default is 200.
        method : str {'acf1d', 'acf2d_approx', 'acf2d', 'sspec', 'nofit'},
        optional
            Fitting method for determining scintillation scales:

                ``acf1d``
                    Fit to central 1D cuts in time and frequency.
                ``acf2d_approx``
                    Fit an approximate 2D model.
                ``acf2d``
                    Fit an analytical 2D model.
                ``sspec``
                    Secondary spectrum method.
                ``nofit``
                    Don't perform fit.
        tmaxplot : float, optional
            Maximum time lag to plot out to. The default is None.
        fmaxplot : float, optional
            Maximum time lag to plot out to. The default is None.

        """

        if not hasattr(self, 'acf'):
            self.calc_acf()
        if not hasattr(self, 'dnu'):
            self.get_scint_params(method=method)

        if tmax is None:
            tmax = nscale*self.tau/60
        else:
            tmax = tmax
        if fmax is None:
            fmax = nscale*self.dnu
        else:
            fmax = fmax

        if tmaxplot is None:
            tmaxplot = tmax*4
        else:
            tmaxplot = tmax
        if fmaxplot is None:
            fmaxplot = fmax*4
        else:
            fmaxplot = fmax

        acf = cp(self.acf)
        nr, nc = np.shape(acf)
        t_delays = np.linspace(-self.tobs/60, self.tobs/60, nc+1)[:-1]
        f_shifts = np.linspace(-self.bw, self.bw, nr+1)[:-1]

        inds = np.argwhere(abs(f_shifts) <= fmax)
        if len(inds) < nmin:
            inds = np.argwhere(abs(f_shifts) <= nmin*self.df)
        peak_array = []
        peakerr_array = []
        y_array = []

        # Fit parabolas to find the peak in each frequency-slice
        for ii in inds:
            x_max = np.argmax(acf[ii, :]).squeeze()
            ydata = np.array(acf[ii, x_max - 3:x_max + 4]).squeeze()
            xdata = t_delays[x_max - 3:x_max + 4]
            yfit, peak, peakerr = fit_parabola(xdata, ydata)
            peak_array.append(peak)
            peakerr_array.append(peakerr)
            y_array.append(f_shifts[ii])
        peak_array = np.array(peak_array).squeeze()
        y_array = np.array(y_array).squeeze()
        peakerr_array = np.array(peakerr_array).squeeze()

        # Now do a weighted fit of a straight line to the peaks
        params, pcov = np.polyfit(peak_array, y_array, 1, cov=True,
                                  w=1/peakerr_array)
        yfit = params[0]*peak_array + params[1]  # y values
        xfit = (y_array - params[1])/params[0]

        # Get parameter errors
        errors = []
        for i in range(len(params)):  # for each parameter
            errors.append(np.absolute(pcov[i][i])**0.5)
        errors = np.array(errors).squeeze()
        res = np.array(peak_array - xfit).squeeze()
        reduced_chi_sq = np.sum(res**2/peakerr_array**2)/(len(xfit) - 2)
        errors *= np.sqrt(reduced_chi_sq)
        peakerr_array *= np.sqrt(reduced_chi_sq)

        self.acf_tilt = 1/(float(params[0].squeeze()))  # make min/MHz
        acf_tilt_err = float(errors[0].squeeze()) * \
            1/float(params[0].squeeze())**2

        # Compute finite scintle error
        N = (1 + 0.2*self.bw/(self.dnu)) * \
            (1 + 0.2*self.tobs/(self.tau*np.log(2)))  # 2*half power
        fse_tau = self.tau/(2*np.sqrt(N))
        fse_dnu = self.dnu/(2*np.sqrt(N))

        fse_tilt = self.acf_tilt * np.sqrt((fse_dnu/self.dnu)**2 +
                                           (fse_tau/self.tau)**2)

        self.fse_tilt = fse_tilt
        self.acf_tilt_err = acf_tilt_err

        if plot:
            plt.errorbar(peak_array, y_array,
                         xerr=np.array(peakerr_array).squeeze(),
                         marker='.')
            plt.plot(peak_array, yfit)
            plt.ylabel('Frequency lag (MHz)')
            plt.xlabel('Time lag (mins)')
            plt.title('Peak measurements, and weighted fit')
            if filename is not None:
                filename_name = ''.join(filename.split('.')[0:-1])
                filename_extension = filename.split('.')[-1]
                plt.savefig(filename_name + '_tilt_fit.' + filename_extension,
                            dpi=dpi, bbox_inches='tight',
                            pad_inches=0.1)
                if display:
                    plt.show()
                plt.close()
            elif display:
                plt.show()

            tedges = centres_to_edges(t_delays)
            fedges = centres_to_edges(f_shifts)
            plt.pcolormesh(tedges, fedges, acf, linewidth=0,
                           rasterized=True, shading='auto')
            plt.plot(peak_array, y_array, 'r', alpha=0.5)
            plt.plot(peak_array, yfit, 'k', alpha=0.5)
            yl = plt.ylim()
            if yl[1] > nscaleplot*self.dnu:
                plt.ylim([-nscaleplot*self.dnu, nscaleplot*self.dnu])
            if yl[1] > fmaxplot:
                plt.ylim([-fmaxplot, fmaxplot])
            xl = plt.xlim()
            if xl[1] > nscaleplot*self.tau:
                plt.xlim([-nscaleplot*self.tau, nscaleplot*self.tau])
            if xl[1] > tmaxplot:
                plt.xlim([-tmaxplot, tmaxplot])
            plt.ylabel('Frequency lag (MHz)')
            plt.xlabel('Time lag (mins)')
            err = np.sqrt(self.acf_tilt_err**2 + self.fse_tilt**2)
            plt.title(r'Tilt = {0} $\pm$ {1} (min/MHz)'.format(
                    round(self.acf_tilt, 3), round(err, 3)))
            if filename is not None:
                filename_name = ''.join(filename.split('.')[0:-1])
                filename_extension = filename.split('.')[-1]
                plt.savefig(filename_name + '_tilt_acf.' + filename_extension,
                            dpi=dpi, bbox_inches='tight',
                            pad_inches=0.1)
                if display:
                    plt.show()
                plt.close()
            elif display:
                plt.show()

        return

    def get_scint_params(self, method="acf1d", plot=False, alpha=5/3,
                         mcmc=False, full_frame=False, nscale=5,
                         nwalkers=50, steps=10000, burn=0.25, nitr=1,
                         lnsigma=True, verbose=False, progress=True,
                         display=True, filename=None, dpi=200,
                         nan_policy='raise', weighted=True, workers=1,
                         tau_vary_2d=True, tau_input=None, bartlett=True,
                         get_fit_report=True):
        """
        Measure the scintillation timescale

        Method:
            nofit - Using the 0.5 and 1/e levels in the ACF to define the
                scale, and assumes the finite-scintle error dominates
                the uncertainty
            acf1d - takes a 1D cut through the centre of the ACF and fits
                an exponential in frequency and a Gaussian-like curve
                in time
            sspec - (N/A) measures scintillation scales from the secondary
               spectrum, using the Fourier transform of the 1d models
            acf2d_approx - uses an analytic approximation to the ACF
                including a phase gradient (a shear to the ACF)

        Parameters
        ----------
        method : str {'acf1d', 'acf2d_approx', 'acf2d', 'sspec', 'nofit'},
        optional
            Fitting method for determining scintillation scales:

                ``acf1d``
                    Fit to central 1D cuts in time and frequency.
                ``acf2d_approx``
                    Fit an approximate 2D model.
                ``acf2d``
                    Fit an analytical 2D model.
                ``sspec``
                    Secondary spectrum method.
                ``nofit``
                    Don't perform fit.
        plot : bool, optional
            Plot the data and model fit. The default is False.
        alpha : float, optional
            Structure function index. The default is 5/3, corresponding to a
            Kolmogorov spectrum.
        mcmc : bool, optional
            Use MCMC for the fit. The default is False.
        full_frame : bool, optional
            Use the full ACF in the fit. The default is False.
        nscale : float, optional
            Number of approximate scintillation timescales and decorrelation
            bandwidths at which to crop the ACF. The default is 5.
        nwalkers : int, optional
            Number of walkers to use for MCMC fit. The default is 100.
        steps : int, optional
            Number of samples to use for MCMC fit. The default is 1000.
        burn : float in [0,1], optional
            Fraction of samples to discard. The default is 0.2.
        nitr : int, optional
            Number of least-squares fits of the analytical 2D model to perform.
            Samples a new set of initial guesses each time. The default is 1.
        lnsigma : bool, optional
            If not returning weighted residuals during fitting. The default is
            True.
        verbose : bool, optional
            Print all the things. The default is True.
        progress : bool, optional
            Display a progress bar. The default is True.
        display : bool, optional
            Display the plot. The default is True.
        filename : str, optional
            The path at which to save the figure. The default is None.
        dpi : float, optional
            dpi of the figure. The default is 200.
        nan_policy : str, optional
            Response to NaN values being returned by the model. The default is
            'raise'.
        weighted : bool, optional
            Weight the residuals. The default is True.
        workers : Pool-like or int, optional
            For parallelized MCMC sampling using a Pool-like object or a
            multiprocessing pool with the specified number of processes spawned
            internally. The default is 1.
        tau_vary_2d : bool, optional
            Allow tau to vary when performing 2D fit. The default is True.
        tau_input : float, optional
            Value for tau to use in 2D fit. If left unspecified, the value from
            a 1D fit will be used. The default is None.
        get_fit_report : bool, optional
            Choose to generate a fit report from lmfit, save as the attribute
            'self.report'. If verbose=True the report will be printed to
            console. The default is True.

        Returns
        -------
        results : MinimizerResult
            Results object containing the parameter fit values and
            goodness-of-fit statistics.

        """

        if not hasattr(self, 'acf'):
            self.calc_acf()
        if not hasattr(self, 'sspec') and 'sspec' in method:
            self.calc_sspec()

        nf, nt = np.shape(self.acf)
        ydata_f = self.acf[int(nf/2):, int(nt/2)]
        xdata_f = self.df * np.linspace(0, len(ydata_f)-1, len(ydata_f))
        ydata_t = self.acf[int(nf/2), int(nt/2):]
        xdata_t = self.dt * np.linspace(0, len(ydata_t)-1, len(ydata_t))

        # Get initial parameter values for 1d fit
        # Estimate amp and white noise level
        wn = min([ydata_f[0]-ydata_f[1], ydata_t[0]-ydata_t[1]])
        amp = max([ydata_f[0] - wn, ydata_t[0] - wn])
        # Estimate tau for initial guess. Closest index to 1/e power
        if np.argwhere(ydata_t < amp/np.e).squeeze().size == 0:
            tau = self.dt if ydata_t[1] < 0 else self.tobs
        else:
            tau = xdata_t[np.argwhere(ydata_t < amp/np.e).squeeze()[0]]
        # Estimate dnu for initial guess. Closest index to 1/2 power
        if np.argwhere(ydata_f < amp/2).squeeze().size == 0:
            dnu = self.df if ydata_f[1] < 0 else self.bw
        else:
            dnu = xdata_f[np.argwhere(ydata_f < amp/2).squeeze()[0]]

        # crop arrays to nscale number of scales, or 5 samples
        if not full_frame:
            t_inds = np.argwhere(xdata_t <= nscale*tau).squeeze()
            f_inds = np.argwhere(xdata_f <= nscale*dnu).squeeze()
            if nscale*tau <= 5*self.dt:
                t_inds = np.argwhere(xdata_t <= 5*self.dt).squeeze()
            if nscale*dnu <= 5*self.df:
                f_inds = np.argwhere(xdata_f <= 5*self.df).squeeze()

            xdata_t = xdata_t[t_inds]
            ydata_t = ydata_t[t_inds]
            xdata_f = xdata_f[f_inds]
            ydata_f = ydata_f[f_inds]

        # Save values determined without fitting: over-write if improved
        self.tau = tau
        self.dnu = dnu
        self.amp = amp
        self.wn = wn

        # Estimated number of scintles
        tau_half = xdata_t[np.argmin(abs(ydata_t - amp/2))]  # half power
        if tau_half < self.dt:
            tau_half = self.dt
        elif tau_half > self.tobs:
            tau_half = self.tobs
        nscint = (1 + 0.2*self.bw/(self.dnu)) * \
            (1 + 0.2*self.tobs/(tau_half))
        # Estimated errors
        self.dnuerr = dnu / np.sqrt(nscint)
        self.tauerr = tau / np.sqrt(nscint)
        self.amperr = amp / np.sqrt(nscint)
        self.wnerr = wn / np.sqrt(nscint)
        self.tscat = 1/(2*np.pi*self.dnu)  # scattering timescale
        self.nscint = nscint
        self.scint_param_method = 'nofit'

        mean = np.mean(self.dyn[is_valid(self.dyn) * (self.dyn != 0)])
        flux_var_est = mean**2
        flux_var = np.var(self.dyn[is_valid(self.dyn) * (self.dyn != 0)])
        # Estimate of scint bandwidth
        self.dnu_est = self.df * (flux_var/flux_var_est - 1)
        if self.dnu_est < 0:
            self.dnu_est = 0
        self.dnu_esterr = self.dnu_est / np.sqrt(nscint)
        if self.dnu_est > 0:
            self.tscat_est = 1/(2*np.pi*self.dnu_est)  # scattering timescale
        else:
            self.tscat_est = 0
        self.modulation_index = np.sqrt(flux_var)/mean

        if method == 'nofit':  # Don't want to try fitting, then just exit
            return

        # Define fit parameters
        params = Parameters()
        params.add('tau', value=tau, vary=True, min=0, max=np.inf)
        params.add('dnu', value=dnu, vary=True, min=0, max=np.inf)
        params.add('amp', value=amp, vary=True, min=0, max=np.inf)
        if verbose:
            print('Initial guesses:',
                  '\ntau:', tau,
                  '\ndnu:', dnu,
                  '\namp:', amp)
        if alpha is None:
            params.add('alpha', value=5/3, vary=True,
                       min=-np.inf, max=np.inf)
        else:
            params.add('alpha', value=alpha, vary=False)
        params.add('nt', value=nt, vary=False)
        params.add('nf', value=nf, vary=False)

        # Create weights array
        t_errors = np.ones(np.shape(xdata_t))/np.sqrt((nt/2))
        t_errors[0] = 1e-3
        f_errors = np.ones(np.shape(xdata_f))/np.sqrt((nf/2))
        f_errors[0] = 1e-3

        # Use Bartlett's formula from Brockwell and Davis (1991), Eqn 7.2.5
        # Adapted from formula in statsmodels.tsa.stattools.acf
        if bartlett:
            var_t = np.ones(np.shape(ydata_t)) / (nt / 2)
            var_t[0] = 1e-10
            var_t[2:] *= 1 + 2 * np.cumsum(ydata_t[1:-1] ** 2)
            t_errors = np.sqrt(var_t)
            var_f = np.ones(np.shape(ydata_f)) / (nf / 2)
            var_f[0] = 1e-10
            var_f[2:] *= 1 + 2 * np.cumsum(ydata_f[1:-1] ** 2)
            f_errors = np.sqrt(var_f)

        weights_t = 1/t_errors if weighted else None
        weights_f = 1/f_errors if weighted else None

        if method == 'acf1d' or method == 'acf2d_approx' or method == 'acf2d':
            if verbose:
                if method == 'acf2d_approx' or method == 'acf2d':
                    print("\nInitialising model with 1D fit")
                else:
                    print("\nPerforming least-squares fit to 1D ACF model")
            nfit = 4
            # max_nfev = 2000 * (nfit + 1)  # lmfit default
            max_nfev = 10000 * (nfit + 1)
            results = fitter(scint_acf_model, params,
                             ((xdata_t, xdata_f), (ydata_t, ydata_f),
                              (weights_t, weights_f)), max_nfev=max_nfev,
                             nan_policy=nan_policy, mcmc=mcmc,
                             nwalkers=nwalkers, steps=steps, burn=burn)

        # overwrite initial value if successful:
        if results.params['dnu'].stderr is not None:
            params['tau'].value = results.params['tau'].value
            params['dnu'].value = results.params['dnu'].value
            params['amp'].value = results.params['amp'].value

        if method == 'acf2d_approx' or method == 'acf2d':

            params['tau'].vary = tau_vary_2d
            if tau_input is not None:
                params['tau'].value = tau_input

            tticks = np.linspace(-self.tobs, self.tobs, nt + 1)[:-1]
            fticks = np.linspace(-self.bw, self.bw, nf + 1)[:-1]

            T, F = np.meshgrid(self.tobs - abs(tticks), self.bw - abs(fticks))
            # Create weights array
            N2d = self.nsub * self.nchan * (T/max(tticks)) * (F/max(fticks))
            errors_2d = 1/np.sqrt(N2d)
            errors_2d[~is_valid(errors_2d)] = np.inf

            weights_2d = np.ones(np.shape(self.acf))
            if weighted:
                weights_2d = weights_2d / errors_2d

            wn_loc = np.unravel_index(np.argmax(self.acf, axis=None),
                                      self.acf.shape)

            fleft = wn_loc[0]
            fright = nf - wn_loc[0] - 1
            fmin = wn_loc[0] - min(fleft, fright)
            fmax = wn_loc[0] + min(fleft, fright) + 1

            tleft = wn_loc[1]
            tright = nt - wn_loc[1] - 1
            tmin = wn_loc[1] - min(tleft, tright)
            tmax = wn_loc[1] + min(tleft, tright) + 1

            ydata_centered = self.acf[fmin:fmax, tmin:tmax]
            weights_centered = weights_2d[fmin:fmax, tmin:tmax]
            tdata_centered = tticks[tmin:tmax]
            fdata_centered = fticks[fmin:fmax]

            if nscale is not None and not full_frame:
                ntau = nscale
                ndnu = nscale

                if ntau > (self.tobs / tau):
                    if verbose:
                        print('WARNING: nscale exceeds range in time lag')
                    tmin = 0
                    tmax = nt
                else:
                    tframe = int(round(ntau * (tau / self.dt)))
                    tmin = int(np.floor(
                        np.shape(ydata_centered)[1] / 2)) - tframe
                    tmax = int(np.floor(
                        np.shape(ydata_centered)[1] / 2)) + tframe + 1

                if ndnu > (self.bw / dnu):
                    if verbose:
                        print('WARNING: nscale exceeds range in frequency lag')
                    tmin = 0
                    tmax = nf
                else:
                    fframe = int(round(ndnu * (dnu / self.df)))
                    fmin = int(np.floor(
                        np.shape(ydata_centered)[0] / 2)) - fframe
                    fmax = int(np.floor(
                        np.shape(ydata_centered)[0] / 2)) + fframe + 1

                ydata_2d = ydata_centered[fmin:fmax, tmin:tmax]
                weights_2d = weights_centered[fmin:fmax, tmin:tmax]
                tdata = tdata_centered[tmin:tmax]
                fdata = fdata_centered[fmin:fmax]
            else:
                ydata_2d = ydata_centered
                tdata = tdata_centered
                fdata = fdata_centered
                weights_2d = weights_centered

            weights_2d[ydata_2d - 1/weights_2d < 0] = 0

            weights_2d = np.fft.fftshift(weights_2d)
            weights_2d[0][0] = 1e10
            weights_2d = np.fft.fftshift(weights_2d)

            params.add('phasegrad', value=0, vary=True,
                       min=-np.inf, max=np.inf)
            if hasattr(self, 'acf_tilt'):  # if have a confident measurement
                if self.acf_tilt_err is not None:
                    params['phasegrad'].value = self.acf_tilt
            params.add('tobs', value=self.tobs, vary=False)
            params.add('bw', value=self.bw, vary=False)
            params.add('freq', value=self.freq, vary=False)

            if method == 'acf2d' and verbose:
                print("\nPerforming approximate 2D fit to initialize fit",
                      "values")
            elif verbose:
                print("\nPerforming least-squares fit to approximate 2D " +
                      "ACF model")

            pos_array = []
            if mcmc:
                for i in range(nwalkers):
                    pos_i = []
                    if tau_vary_2d:
                        pos_i.append(np.random.normal(
                                        loc=self.tau,
                                        scale=2*self.tauerr))
                    pos_i.append(np.random.normal(
                                    loc=self.dnu,
                                    scale=2*self.dnuerr))
                    pos_i.append(np.random.normal(
                                    loc=self.amp,
                                    scale=2*self.amperr))
                    if alpha is None:
                        pos_i.append(np.random.normal(loc=5/3, scale=0.1))
                    pos_i.append(np.random.uniform(low=0,
                                                   high=5))  # phase grad
                    if lnsigma:
                        pos_i.append(np.random.uniform(low=0,
                                                       high=10))

                    pos_array.append(pos_i)
                pos = np.array(pos_array).squeeze()
            else:
                pos = None
            nfit = 4 if alpha is not None else 5
            # max_nfev = 2000 * (nfit + 1)  # lmfit default
            max_nfev = 10000 * (nfit + 1)
            results = fitter(scint_acf_model_2d_approx, params,
                             (tdata, fdata, ydata_2d, weights_2d), mcmc=mcmc,
                             max_nfev=max_nfev, nan_policy=nan_policy,
                             pos=pos, steps=steps, burn=burn,
                             progress=progress, workers=workers,
                             is_weighted=(not lnsigma))

            if method == 'acf2d':

                if verbose:
                    print('2D tau estimate:', results.params['tau'].value,
                          '\n2D dnu estimate:', results.params['dnu'].value)

                params2d = results.params
                params2d.add('ar', value=2,
                             vary=False, min=-np.inf, max=np.inf)
                params2d.add('theta', value=0,
                             vary=False, min=-np.inf, max=np.inf)
                params2d.add('psi', value=60,
                             vary=True, min=-np.inf, max=np.inf)
                params2d['phasegrad'].value = 0.0

                chisqr = np.inf
                for itr in range(nitr):
                    if mcmc:
                        pos_array = []
                        for i in range(nwalkers):
                            pos_i = []
                            if tau_vary_2d:
                                pos_i.append(np.random.normal(
                                    loc=results.params['tau'].value,
                                    scale=results.params['tau'].value/2))
                            pos_i.append(np.random.normal(
                                loc=results.params['dnu'].value,
                                scale=results.params['dnu'].value/2))
                            pos_i.append(np.random.normal(
                                loc=results.params['amp'].value,
                                scale=results.params['amp'].value/2))
                            if alpha is None:
                                pos_i.append(np.random.normal(
                                    loc=results.params['alpha'].value,
                                    scale=results.params['alpha'].value/2))
                            pos_i.append(np.random.normal(
                                loc=results.params['phasegrad'].value,
                                scale=results.params['phasegrad'].value/2))
                            pos_i.append(np.random.uniform(low=0,
                                                           high=90))  # psi
                            if lnsigma:
                                pos_i.append(np.random.uniform(low=0,
                                                               high=10))

                            pos_array.append(pos_i)
                        pos = np.array(pos_array)
                    else:
                        pos = None
                    if verbose:
                        if mcmc:
                            print("\nPerforming mcmc posterior sample for",
                                  "analytical", "2D ACF model")
                        else:
                            print("\nPerforming least-squares fit to",
                                  "analytical 2D ACF model")
                    nfit = 8 if alpha is not None else 9
                    # max_nfev = 2000 * (nfit + 1)  # lmfit default
                    max_nfev = 10000 * (nfit + 1)
                    res = fitter(scint_acf_model_2d, params2d,
                                 (ydata_2d, weights_2d), mcmc=mcmc, pos=pos,
                                 nwalkers=nwalkers, steps=steps, burn=burn,
                                 progress=progress, workers=workers,
                                 max_nfev=max_nfev, nan_policy=nan_policy,
                                 is_weighted=(not lnsigma))
                    if res.chisqr < chisqr:
                        chisqr = res.chisqr
                        results = res

        elif method == 'sspec':
            '''
            sspec method
            '''
            print("This method doesn't work yet, do something else")
            # fdyn = np.fft.fft2(self.dyn, (2 * nf, 2 * nt))
            # fdynsq = fdyn * np.conjugate(fdyn)

            # secspec = np.real(fdynsq)
            # secspec = np.fft.fftshift(fdynsq)
            # secspec = secspec[nf:2*nf, :]
            # secspec = np.real(secspec)

            # rowsum = np.sum(secspec[:, :nt], axis=0)
            # ydata_t = rowsum / (2*nf)
            # colsum = np.sum(secspec[:nf, :], axis=1)
            # ydata_f = colsum / (2 * nt)

            # # concatenate x and y arrays
            # xdata = np.array(np.concatenate((xdata_t, xdata_f)))
            # ydata = np.concatenate((ydata_t, ydata_f))

            # if verbose:
            #     print("\nPerforming least-squares fit to secondary spectrum")
            # chisqr = np.inf
            # for itr in range(nitr):
            #     results = fitter(scint_sspec_model, params,
            #                      (xdata, ydata), nan_policy=nan_policy,
            #                       mcmc=mcmc, is_weighted=(not lnsigma),
            #                       burn=burn, nwalkers=nwalkers, steps=steps)
            #     if results.chisqr < chisqr:
            #         chisqr = results.chisqr
            #         params = results.params
            #         res = results

        if results.params['tau'].stderr is None or \
           results.params['dnu'].stderr is None:
            print("\n Warning: Could not estimate uncertainties")
        elif (results.params['tau'].stderr > results.params['tau'].value or
              results.params['dnu'].stderr > results.params['dnu'].value):
            print("\n Warning: Parameters unconstrained")

        self.scint_param_method = method

        # This is collecting the lmfit report log
        if get_fit_report:
            self.report = fit_report(results)
            if verbose:
                print("===== Fit Report Below =====")
                print(self.report)
                print(" ")

        # Done fitting - now define results
        self.tau = results.params['tau'].value
        self.dnu = results.params['dnu'].value
        self.tscat = 1/(2*np.pi*self.dnu)  # scattering timescale
        if self.dnu < self.df:
            print("Warning: Scint bandwidth < channel bandwidth.")
        # Compute finite scintle error
        nscint = (1 + 0.2*self.bw/(self.dnu)) * \
            (1 + 0.2*self.tobs/(self.tau*np.log(2)))
        self.nscint = nscint
        self.fse_tau = self.tau/(2*np.sqrt(nscint))
        fit_tau = results.params['tau'].stderr
        self.fse_dnu = self.dnu/(2*np.sqrt(nscint))
        fit_dnu = results.params['dnu'].stderr

        if verbose:
            print("\nFinite scintle errors (tau, dnu):\n",
                  self.fse_tau, self.fse_dnu)
            print("\nFit errors (tau, dnu):\n",
                  fit_tau, fit_dnu)

        if fit_dnu is None:
            fit_dnu = np.inf
        if fit_tau is None:
            fit_tau = np.inf

        self.tauerr = np.sqrt(fit_tau**2 + self.fse_tau**2)
        self.dnuerr = np.sqrt(fit_dnu**2 + self.fse_dnu**2)

        self.amp = results.params['amp'].value
        self.amperr = results.params['amp'].stderr
        self.wn = 1 - self.amp
        if 'sim:mb2=' in self.name:
            self.wn = 0
        if alpha is None:
            self.talpha = results.params['alpha'].value
            self.talphaerr = results.params['alpha'].stderr
        else:
            self.talpha = alpha
            self.talphaerr = 0
        if method[:5] == 'acf2d':
            weights = np.ones(np.shape(ydata_2d))
            if method == 'acf2d_approx':
                model = -scint_acf_model_2d_approx(
                    results.params, tdata, fdata,
                    np.zeros(np.shape(ydata_2d)), None)
            else:
                model = -scint_acf_model_2d(results.params,
                                            np.zeros(np.shape(ydata_2d)),
                                            None)
            self.acf_model = model
            self.phasegrad = results.params['phasegrad'].value
            fit_ph = results.params['phasegrad'].stderr
            if fit_ph is None:
                fit_ph = np.inf
            fse_ph = self.phasegrad * np.sqrt((self.fse_dnu/self.dnu)**2 +
                                              (self.fse_tau/self.tau)**2)
            self.phasegraderr = fit_ph
            self.fse_phasegrad = fse_ph
            if method == 'acf2d':
                self.ar = results.params['ar'].value
                self.arerr = results.params['ar'].stderr
                self.theta = results.params['theta'].value
                self.thetaerr = results.params['theta'].stderr
                self.psi = results.params['psi'].value
                self.psierr = results.params['psi'].stderr

        if verbose:
            print("\n\t ACF FIT PARAMETERS\n")
            print("tau:\t\t\t{val} +/- {err} s".format(val=self.tau,
                  err=self.tauerr))
            print("dnu:\t\t\t{val} +/- {err} MHz".format(val=self.dnu,
                  err=self.dnuerr))
            if alpha is None:
                print("alpha:\t\t\t{val} +/- {err}".format(val=self.talpha,
                      err=self.talphaerr))
            if method[:5] == 'acf2d':
                err = np.sqrt(self.phasegraderr**2 + fse_ph**2)
                print("phase grad:\t\t{val} +/- {err}".
                      format(val=self.phasegrad, err=err))
                if method == 'acf2d':
                    print("ar:\t\t{val} +/- {err}".format(val=self.ar,
                          err=self.arerr))
                    print("theta:\t\t{val} +/- {err}".format(
                            val=self.theta, err=self.thetaerr))
                    print("psi:\t\t{val} +/- {err}".format(val=self.psi,
                          err=self.psierr))

        if plot:
            if method == 'acf1d':
                xmodelt = np.linspace(min(xdata_t), max(xdata_t), 1000)
                tmodel = -tau_acf_model(results.params, xmodelt,
                                        np.zeros(len(xmodelt)), None)
                xmodelf = np.linspace(min(xdata_f), max(xdata_f), 1000)
                fmodel = -dnu_acf_model(results.params, xmodelf,
                                        np.zeros(len(xmodelf)), None)

                fig = plt.subplots(2, 1, figsize=(8, 6))
                fig[1][0].plot(xdata_t, ydata_t, label='data')
                fig[1][0].fill_between(xdata_t, ydata_t+t_errors,
                                       ydata_t-t_errors, color='C0',
                                       alpha=0.4, label='error')
                fig[1][0].plot(xmodelt, tmodel, label='model')
                # plot 95% white noise level assuming no correlation
                xl = fig[1][0].get_xlim()
                fig[1][0].plot([0, xl[1]], [0, 0], 'k--')
                fig[1][0].plot([0, xl[1]],
                               [1/np.sqrt(self.nsub), 1/np.sqrt(self.nsub)],
                               ':', color='crimson',
                               label=r'$\pm 1/\sqrt{n_\mathrm{sub}}$')
                fig[1][0].plot([0, xl[1]],
                               [-1/np.sqrt(self.nsub), -1/np.sqrt(self.nsub)],
                               ':', color='crimson')
                fig[1][0].set_xlabel(r'$\tau$ (s)')
                fig[1][0].legend()
                fig[0].tight_layout()

                fig[1][1].plot(xdata_f, ydata_f, label='data')
                fig[1][1].fill_between(xdata_f, ydata_f+f_errors,
                                       ydata_f-f_errors, color='C0',
                                       alpha=0.4, label='error')
                fig[1][1].plot(xmodelf, fmodel, label='model')
                # plot 95% white noise level assuming no correlation
                xl = fig[1][1].get_xlim()
                fig[1][1].plot([0, xl[1]], [0, 0], 'k--')
                fig[1][1].plot([0, xl[1]],
                               [1/np.sqrt(self.nchan), 1/np.sqrt(self.nchan)],
                               ':', color='crimson',
                               label=r'$\pm 1/\sqrt{n_\mathrm{chan}}$')
                fig[1][1].plot([0, xl[1]],
                               [-1/np.sqrt(self.nchan),
                                -1/np.sqrt(self.nchan)],
                               ':', color='crimson')
                fig[1][1].set_xlabel(r'$\Delta\nu$ (MHz)')
                fig[1][1].legend()
                fig[0].tight_layout()

                if filename is not None:
                    filename_name = ''.join(filename.split('.')[0:-1])
                    filename_extension = filename.split('.')[-1]
                    fig[0].savefig(
                        filename_name + '_1Dfit.' + filename_extension,
                        dpi=dpi, bbox_inches='tight', pad_inches=0.1)
                if display:
                    plt.show()
                plt.close(fig[0])

            elif method[:5] == 'acf2d':
                weights = np.ones(np.shape(ydata_2d))
                if method == 'acf2d_approx':
                    model = -scint_acf_model_2d_approx(
                        results.params, tdata, fdata,
                        np.zeros(np.shape(ydata_2d)), None)
                else:
                    model = -scint_acf_model_2d(results.params,
                                                np.zeros(np.shape(ydata_2d)),
                                                None)
                residuals = (ydata_2d - model) * weights

                fig = plt.subplots(1, 3, sharey=True, figsize=(15, 5))
                data = [(ydata_2d, 'data'), (model, 'model'),
                        (residuals, 'residuals')]
                for i, d in enumerate(data):
                    if d[1] != 'residuals':
                        # subtract the white noise spike from data and model
                        arr = np.fft.ifftshift(d[0])
                        arr[0][0] -= self.wn
                        arr = np.fft.fftshift(arr)
                    else:
                        arr = d[0]

                    tedges = centres_to_edges(tdata/60)
                    fedges = centres_to_edges(fdata)
                    mesh = fig[1][i].pcolormesh(tedges, fedges, arr,
                                                linewidth=0, rasterized=True,
                                                shading='auto')
                    if d[1] == 'residuals':
                        mesh.set_clim(vmin=-1, vmax=1)  # fractional error
                    fig[1][i].set_title(d[1])
                    fig[1][i].set_xlabel(r'$\tau$ (mins)')
                    if i == 0:
                        fig[1][i].set_ylabel(r'$\Delta\nu$ (MHz)')
                plt.tight_layout()
                if filename is not None:
                    filename_name = ''.join(filename.split('.')[0:-1])
                    filename_extension = filename.split('.')[-1]
                    fig[0].savefig(filename_name + '_2Dfit.'
                                   + filename_extension, dpi=dpi,
                                   bbox_inches='tight', pad_inches=0.1)
                if display:
                    plt.show()
                plt.close(fig[0])

            elif method == 'sspec':
                '''
                sspec plotting routine
                '''

            if mcmc and method == "acf2d":
                corner.corner(results.flatchain,
                              labels=results.var_names,
                              truths=list(results.params.valuesdict().
                                          values()))
                if filename is not None:
                    filename_name = ''.join(filename.split('.')[0:-1])
                    filename_extension = filename.split('.')[-1]
                    plt.savefig(filename_name + '_corner.'
                                + filename_extension, dpi=dpi,
                                bbox_inches='tight', pad_inches=0.1)
                if display:
                    plt.show()
                plt.close()

        return results

    def cut_dyn(self, tcuts=0, fcuts=0, plot=False, filename=None, dpi=200,
                lamsteps=False, maxfdop=np.inf, figsize=(8, 13), display=True):
        """
        Cuts the dynamic spectrum into tcuts+1 segments in time and
                fcuts+1 segments in frequency

        Parameters
        ----------
        tcuts : int, optional
            Number of cuts in time. The default is 0.
        fcuts : int, optional
            Number of cuts in frequency. The default is 0.
        plot : bool, optional
            Plot the individual segments. The default is False.
        filename : str, optional
            The path at which to save the figure. The default is None.
        dpi : float, optional
            dpi of the figure. The default is 200.
        lamsteps : bool, optional
            Use equal steps in wavelength rather than frequency. The default is
            False.
        maxfdop : float, optional
            Maximum fdop for secondary spectrum plots. The default is np.inf.
        figsize : tuple, optional
            Size of the figure. The default is (8, 13).
        display : bool, optional
            Display the plot. The default is True.

        """

        nchan = len(self.freqs)  # re-define in case of trimming
        nsub = len(self.times)
        fnum = np.floor(nchan/(fcuts + 1))
        tnum = np.floor(nsub/(tcuts + 1))
        cutdyn = np.empty(shape=(fcuts+1, tcuts+1, int(fnum), int(tnum)))
        # find the right fft lengths for rows and columns
        nrfft = int(2**(np.ceil(np.log2(int(fnum)))+1)/2)
        ncfft = int(2**(np.ceil(np.log2(int(tnum)))+1))
        cutsspec = np.empty(shape=(fcuts+1, tcuts+1, nrfft, ncfft))
        cutacf = np.empty(shape=(fcuts+1, tcuts+1, 2*int(fnum), 2*int(tnum)))
        plotnum = 1
        for ii in reversed(range(0, fcuts+1)):  # plot from high to low
            for jj in range(0, tcuts+1):
                cutdyn[int(ii)][int(jj)][:][:] =\
                    self.dyn[int(ii*fnum):int((ii+1)*fnum),
                             int(jj*tnum):int((jj+1)*tnum)]
                input_dyn_x = self.times[int(jj*tnum):int((jj+1)*tnum)]
                input_dyn_y = self.freqs[int(ii*fnum):int((ii+1)*fnum)]
                input_sspec_x, input_sspec_y, cutsspec[int(ii)][int(jj)][:][:]\
                    = self.calc_sspec(input_dyn=cutdyn[int(ii)][int(jj)][:][:],
                                      lamsteps=lamsteps)
                cutacf[int(ii)][int(jj)][:][:] \
                    = self.calc_acf(input_dyn=cutdyn[int(ii)][int(jj)][:][:])
                if plot:
                    # Plot dynamic spectra
                    plt.figure(1, figsize=figsize)
                    plt.subplot(fcuts+1, tcuts+1, plotnum)
                    self.plot_dyn(input_dyn=cutdyn[int(ii)][int(jj)][:][:],
                                  input_x=input_dyn_x/60, input_y=input_dyn_y)
                    plt.xlabel('t (mins)')
                    plt.ylabel('f (MHz)')

                    # Plot acf
                    plt.figure(2, figsize=figsize)
                    plt.subplot(fcuts+1, tcuts+1, plotnum)
                    self.plot_acf(input_acf=cutacf[int(ii)][int(jj)][:][:],
                                  input_t=input_dyn_x,
                                  input_f=input_dyn_y)
                    plt.xlabel('t lag (mins)')
                    plt.ylabel('f lag ')

                    # Plot secondary spectra
                    plt.figure(3, figsize=figsize)
                    plt.subplot(fcuts+1, tcuts+1, plotnum)
                    self.plot_sspec(input_sspec=cutsspec[int(ii)]
                                                        [int(jj)][:][:],
                                    input_x=input_sspec_x,
                                    input_y=input_sspec_y, lamsteps=lamsteps,
                                    maxfdop=maxfdop)
                    plt.xlabel(r'$f_t$ (mHz)')
                    if lamsteps:
                        plt.ylabel(r'$f_\lambda$ (m$^{-1}$)')
                    else:
                        plt.ylabel(r'$f_\nu$ ($\mu$s)')
                    plotnum += 1
        if plot:
            plt.figure(1)
            if filename is not None:
                filename_name = ''.join(filename.split('.')[0:-1])
                filename_extension = filename.split('.')[1]
                plt.savefig(filename_name + '_dynspec.' + filename_extension,
                            figsize=(9, 15), dpi=dpi, bbox_inches='tight',
                            pad_inches=0.1)
                plt.close()
            elif display:
                plt.show()
            plt.figure(2)
            if filename is not None:
                plt.savefig(filename_name + '_acf.' + filename_extension,
                            figsize=(9, 15), dpi=dpi, bbox_inches='tight',
                            pad_inches=0.1)
                plt.close()
            elif display:
                plt.show()
            plt.figure(3)
            if filename is not None:
                plt.savefig(filename_name + '_sspec.' + filename_extension,
                            figsize=(9, 15), dpi=dpi, bbox_inches='tight',
                            pad_inches=0.1)
                plt.close()
            elif display:
                plt.show()
        self.cutdyn = cutdyn
        self.cutsspec = cutsspec

    def trim_edges(self, bandwagon_frac=0.5):
        """
        Find and remove the band edges

        Parameters
        ----------
        bandwagon_frac : float in [0,1], optional
            Set entire edge to zero if more than this fraction of the edge
            pixels is zero or NaN. The default is 0.5.

        """

        self.dyn[np.isnan(self.dyn)] = 0  # fill NaNs with zero

        nc = len(self.dyn[0, :])
        nr = len(self.dyn[:, 0])

        # Trim bottom
        if len(np.argwhere(self.dyn[0, :] == 0)) > bandwagon_frac*nc:
            self.dyn[0, :] = np.zeros(np.shape(self.dyn[0, :]))
            # self.dyn_err[0, :] = np.zeros(np.shape(self.dyn_err[0, :]))
        rowsum = sum(abs(self.dyn[0, :]))
        while rowsum == 0:
            self.dyn = np.delete(self.dyn, (0), axis=0)
            # self.dyn_err = np.delete(self.dyn_err, (0), axis=0)
            self.freqs = np.delete(self.freqs, (0))
            if len(np.argwhere(self.dyn[0, :] == 0)) > bandwagon_frac*nc:
                self.dyn[0, :] = np.zeros(np.shape(self.dyn[0, :]))
                # self.dyn_err[0, :] = np.zeros(np.shape(self.dyn_err[0, :]))
            rowsum = sum(abs(self.dyn[0, :]))

        # Trim top
        if len(np.argwhere(self.dyn[-1, :] == 0)) > bandwagon_frac*nc:
            self.dyn[-1, :] = np.zeros(np.shape(self.dyn[-1, :]))
            # self.dyn_err[-1, :] = np.zeros(np.shape(self.dyn_err[-1, :]))
        rowsum = sum(abs(self.dyn[-1, :]))
        while rowsum == 0:
            self.dyn = np.delete(self.dyn, (-1), axis=0)
            # self.dyn_err = np.delete(self.dyn_err, (-1), axis=0)
            self.freqs = np.delete(self.freqs, (-1))
            if len(np.argwhere(self.dyn[-1, :] == 0)) > bandwagon_frac*nc:
                self.dyn[-1, :] = np.zeros(np.shape(self.dyn[-1, :]))
                # self.dyn_err[-1, :] = np.zeros(np.shape(self.dyn_err[-1, :]))
            rowsum = sum(abs(self.dyn[-1, :]))

        # Trim left
        if len(np.argwhere(self.dyn[:, 0] == 0)) > bandwagon_frac*nr:
            self.dyn[:, 0] = np.zeros(np.shape(self.dyn[:, 0]))
            # self.dyn_err[:, 0] = np.zeros(np.shape(self.dyn_err[:, 0]))
        colsum = sum(abs(self.dyn[:, 0]))
        while colsum == 0:
            self.dyn = np.delete(self.dyn, (0), axis=1)
            # self.dyn_err = np.delete(self.dyn_err, (0), axis=1)
            self.times = np.delete(self.times, (0))
            if len(np.argwhere(self.dyn[:, 0] == 0)) > bandwagon_frac*nr:
                self.dyn[:, 0] = np.zeros(np.shape(self.dyn[:, 0]))
                # self.dyn_err[:, 0] = np.zeros(np.shape(self.dyn_err[:, 0]))
            colsum = sum(abs(self.dyn[:, 0]))

        # Trim right
        if len(np.argwhere(self.dyn[:, -1] == 0)) > bandwagon_frac*nr:
            self.dyn[:, -1] = np.zeros(np.shape(self.dyn[:, -1]))
            # self.dyn_err[:, -1] = np.zeros(np.shape(self.dyn_err[:, -1]))
        colsum = sum(abs(self.dyn[:, -1]))
        while colsum == 0:
            self.dyn = np.delete(self.dyn, (-1), axis=1)
            # self.dyn_err = np.delete(self.dyn_err, (-1), axis=1)
            self.times = np.delete(self.times, (-1))
            if len(np.argwhere(self.dyn[:, -1] == 0)) > bandwagon_frac*nr:
                self.dyn[:, -1] = np.zeros(np.shape(self.dyn[:, -1]))
                # self.dyn_err[:, -1] = np.zeros(np.shape(self.dyn_err[:, -1]))
            colsum = sum(abs(self.dyn[:, -1]))

        self.nchan = len(self.freqs)
        self.bw = round(max(self.freqs) - min(self.freqs) + self.df, 2)
        self.freq = round(np.mean(self.freqs), 2)
        self.nsub = len(self.times)
        self.tobs = round(max(self.times) - min(self.times) + self.dt, 2)
        self.mjd = self.mjd + self.times[0]/86400

    def refill(self, method='biharmonic', zeros=True, kernel_size=5,
               linear=True):
        """
        Replaces the nan values in array. Also replaces zeros by default.

        Parameters
        ----------
        method : str {'biharmonic', 'linear', 'cubic', 'nearest', 'median'},
        optional
            Interpolation method.
        zeros : bool, optional
            Replace zeros. The default is True.
        kernel_size : int or array_like, optional
            Size of the filter window in each dimension when using a median
            filter. The default is 5.
        linear : bool, optional
            Perform interpolation. The default is True.

        """

        if (not biharmonic) and (method == 'biharmonic'):
            print('Warning: biharmonic inpainting not available.' +
                  'Defaulting to linear interpolation.')
            method = 'linear'

        if zeros:
            self.dyn[self.dyn == 0] = np.nan

        if method == 'biharmonic':
            array = cp(self.dyn)
            # Create mask
            mask = np.zeros(np.shape(array))
            mask[np.isnan(array)] = 1
            inpainted = inpaint.inpaint_biharmonic(array, mask)
            self.dyn[np.isnan(self.dyn)] = inpainted[np.isnan(self.dyn)]
        elif method == 'median':
            array = cp(self.dyn)
            if kernel_size == 5:
                print("Warning: kernel size is set to default.")
            array[np.isnan(array)] = np.mean(array[is_valid(array)])
            ds_med = medfilt(array, kernel_size=kernel_size)
            self.dyn[np.isnan(self.dyn)] = ds_med[np.isnan(self.dyn)]
        elif (method == 'linear' or method == 'cubic' or
              method == 'nearest') and linear:
            # do interpolation
            array = cp(self.dyn)
            self.dyn = interp_nan_2d(array, method=method)

        # Fill with the mean
        meanval = np.mean(self.dyn[is_valid(self.dyn)])
        self.dyn[np.isnan(self.dyn)] = meanval

    def correct_dyn(self, svd=True, nmodes=1, frequency=True, time=True,
                    lamsteps=False, nsmooth=None, velocity=False):
        """
        Correct for apparent flux variations in time and frequency

        Parameters
        ----------
        svd : bool, optional
            Perform a singular value decomposition on the dynamic spectrum. The
            default is True.
        nmodes : int, optional
            Use the largest nmodes singular values in the SVD approximation.
            The default is 1.
        frequency : bool, optional
            Perform correction in frequency. The default is True.
        time : bool, optional
            Perform correction in time. The default is True.
        lamsteps : bool, optional
            Use equal steps in wavelength rather than frequency. The default is
            False.
        nsmooth : int, optional
            The length of the smoothing filter window. Must be a positive odd
            integer. The default is None.
        velocity : bool, optional
            Scale the dynamic spectrum using the velocity. The default is
            False.

        """

        if hasattr(self, 'svd_model'):
            print('Warning: An svd_model exists. Check before applying twice')

        if lamsteps:
            if velocity:
                if not hasattr(self, 'vlamdyn'):
                    raise ValueError('Need to run scale_dyn with a model')
                dyn = self.vlamdyn
            else:
                if not hasattr(self, 'lamdyn'):
                    self.scale_dyn(lamsteps=lamsteps)
                dyn = self.lamdyn
        elif velocity:
            if not hasattr(self, 'vdyn'):
                raise ValueError('Need to run scale_dyn with a model')
            dyn = self.vdyn
        else:
            dyn = self.dyn

        dyn[np.isnan(dyn)] = 0

        if svd:
            dyn, model = svd_model(dyn, nmodes=nmodes)
            self.svd_model = model
        else:
            if frequency:
                self.dyn[self.dyn == 0] = np.nan
                self.bandpass = np.nanmean(dyn, axis=1)
                # Make sure there are no zeros
                self.bandpass[self.bandpass == 0] = np.mean(self.bandpass)
                if nsmooth is not None:
                    bandpass = savgol_filter(self.bandpass, nsmooth, 1)
                else:
                    bandpass = self.bandpass
                dyn = np.divide(dyn, np.reshape(bandpass,
                                                [len(bandpass), 1]))

            if time:
                self.dyn[self.dyn == 0] = np.nan
                timestructure = np.nanmean(dyn, axis=0)
                # Make sure there are no zeros
                timestructure[timestructure == 0] = np.mean(timestructure)
                if nsmooth is not None:
                    timestructure = savgol_filter(timestructure, nsmooth, 1)
                dyn = np.divide(dyn, np.reshape(timestructure,
                                                [1, len(timestructure)]))
            self.dyn[np.isnan(self.dyn)] = 0

        if lamsteps:
            if velocity:
                self.vlamdyn = dyn
            else:
                self.lamdyn = dyn
        elif velocity:
            self.vdyn = dyn
        else:
            self.dyn = dyn

    def calc_scattered_image(self, input_sspec=None, input_eta=None,
                             input_fdop=None, input_tdel=None, sampling=64,
                             lamsteps=False, trap=False, ref_freq=1400,
                             clean=True, s=None, veff=None, d=None,
                             fit_arc=True, plot_fit=False, plot=False,
                             plot_log=True, use_angle=False,
                             use_spatial=False):
        """
        Calculate the scattered image.

        Assumes that the scattering is defined by the primary arc,
        i.e. interference between highly scattered waves and unscattered waves
        (B(tx,ty) vs B(0,0)).

        The x axis of the image is aligned with the velocity.

        Parameters
        ----------
        input_sspec : Dynspec object, optional
            Ignore the class-defined secondary spectrum and use this input
            spectrum. The default is None.
        input_eta : float, optional
            Input curvature value. The default is None.
        input_fdop : 1D array, optional
            fdop axis of the secondary spectrum. The default is None.
        input_tdel : 1D array, optional
            tdel axis of the secondary spectrum. The default is None.
        sampling : int, optional
            Number of samples in fdop. The default is 64.
        lamsteps : bool, optional
            Use equal steps in wavelength rather than frequency. The default is
            False.
        trap : bool, optional
            Trapezoidal scaling. The default is False.
        ref_freq : float, optional
            Reference frequency. The default is 1400.
        clean : bool, optional
            Fill infs and extremely small pixel values. The default is True.
        s : float in range [0,1], optional
            Fractional screen distance. The default is None.
        veff : float, optional
            Magnitude of the effective velocity. The default is None.
        d : float, optional
            Pulsar distance. The default is None.
        fit_arc : bool, optional
            Fit for the arc curvature. The default is True.
        plot_fit : bool, optional
            Plot the arc curvature fit. The default is False.
        plot : bool, optional
            Plot the scattered image. The default is False.
        plot_log : bool, optional
            Plot the scattered image on a logarithmic scale. The default is
            True.
        use_angle : bool, optional
            Use angular axes in plot. The default is False.
        use_spatial : bool, optional
            Use spatial axes in plot. The default is False.

        """

        if input_sspec is None:
            if lamsteps:
                if not hasattr(self, 'lamsspec'):
                    self.calc_sspec(lamsteps=lamsteps)
                sspec = cp(self.lamsspec)
            elif trap:
                if not hasattr(self, 'trapsspec'):
                    self.calc_sspec(trap=trap)
                sspec = cp(self.trapsspec)
            else:
                if not hasattr(self, 'sspec'):
                    self.calc_sspec(lamsteps=lamsteps)
                sspec = cp(self.sspec)
            fdop = cp(self.fdop)
            tdel = cp(self.tdel)
        else:
            sspec = input_sspec
            fdop = input_fdop
            tdel = input_tdel

        nf, nt = len(fdop), len(tdel)
        linsspec = 10**(sspec / 10)

        if input_eta is None and fit_arc:
            if not hasattr(self, 'betaeta') and not hasattr(self, 'eta'):
                self.fit_arc(lamsteps=lamsteps,
                             log_parabola=True, plot=plot_fit)
            if lamsteps:
                c = 299792458.0  # m/s
                beta_to_eta = c * 1e6 / ((ref_freq * 1e6)**2)
                # correct for freq
                eta = self.betaeta / (self.freq / ref_freq)**2
                eta = eta*beta_to_eta
                eta = eta
            else:
                eta = self.eta
        else:
            if input_eta is None:
                eta = tdel[nt-1] / fdop[nf-1]**2
            else:
                eta = input_eta

        # crop sspec to desired region
        flim = next(i for i, delay in enumerate(eta * fdop**2) if
                    delay < np.max(tdel))
        if flim == 0:
            tlim = next(i for i, delay in enumerate(tdel) if
                        delay > eta * fdop[0] ** 2)
            linsspec = linsspec[:tlim, :]
            tdel = fdop[:tlim]
        else:

            linsspec = linsspec[:, flim-int(0.02*nf):nf-flim+int(0.02*nf)]
            fdop = fdop[flim-int(0.02*nf):nf-flim+int(0.02*nf)]

        if clean:
            try:
                # fill infs and extremely small pixel values
                array = cp(sspec)
                x = np.arange(0, array.shape[1])
                y = np.arange(0, array.shape[0])

                # mask invalid values
                array = np.ma.masked_where((array < 1e-22), array)
                xx, yy = np.meshgrid(x, y)

                # get only the valid values
                x1 = xx[~array.mask]
                y1 = yy[~array.mask]
                newarr = np.ravel(array[~array.mask])

                sspec = griddata((x1, y1), newarr, (xx, yy),
                                 method='linear')

                # fill nans with the mean
                meanval = np.mean(sspec[is_valid(sspec)])
                sspec[np.isnan(sspec)] = meanval
            except Exception as e:
                print(e)
                print('Cleaning failed. Continuing with uncleaned spectrum.')

        nx, ny = 2*sampling+1, sampling+1
        fdop_x = np.linspace(-max(fdop), max(fdop), nx)
        fdop_y = np.linspace(0, max(fdop), ny)

        # equally space square
        fdop_x_est, fdop_y_est = np.meshgrid(fdop_x, fdop_y)
        fdop_est = fdop_x_est
        tdel_est = (fdop_x_est**2 + fdop_y_est**2) * eta

        # 2D interpolation
        interp = RectBivariateSpline(tdel, fdop, linsspec)
        # interpolate sspec onto grid for theta
        image = interp.ev(tdel_est, fdop_est)

        image = image * fdop_y_est
        scat_im = np.zeros((nx, nx))
        scat_im[ny-1:nx, :] = image
        scat_im[0:ny-1, :] = image[ny-1:0:-1, :]

        xyaxes = fdop_x

        if plot or plot_log:
            self.plot_scattered_image(input_scattered_image=scat_im,
                                      input_fdop=xyaxes, s=s, veff=veff, d=d,
                                      use_angle=use_angle,
                                      use_spatial=use_spatial, display=True,
                                      plot_log=plot_log)

        self.scattered_image = scat_im
        self.scattered_image_ax = xyaxes

    def calc_sspec(self, prewhite=False, halve=True, plot=False,
                   lamsteps=False, input_dyn=None, input_x=None, input_y=None,
                   trap=False, window='hanning', window_frac=0.1,
                   return_sspec=False, velocity=False):
        """
        Calculate secondary spectrum

        Parameters
        ----------
        prewhite : bool, optional
            Perform pre-whitening using the first-difference method, then
            post-darken. The default is False.
        halve : bool, optional
            Consider only positive tdel. The default is True.
        plot : bool, optional
            Plot the secondary spectrum. The default is False.
        lamsteps : bool, optional
            Use equal steps in wavelength rather than frequency. The default is
            False.
        input_dyn : Dynspec object, optional
            Ignore the class-defined dynamic spectrum and use this input
            dynamic spectrum. The default is None.
        input_x : 1D array, optional
            `x`-axis of input secondary spectrum. The default is None.
        input_y : 1D array, optional
            `y`-axis of input secondary spectrum. The default is None.
        trap : bool, optional
            Trapezoidal scaling. The default is False.
        window : str {'blackman', 'hanning', 'hamming', 'bartlett'}, optional
            Type of window for the dynamic spectrum.
        window_frac : float in [0,1], optional
            Number of points in the output window as a fraction of the
            pixel dimensions of the dynamic spectrum. The default is 0.1.
        return_sspec : bool, optional
            Return secondary spectrum and axes rather than assigning class
            variables. The default is False.
        velocity : bool, optional
            Scale the dynamic spectrum using the velocity. The default is
            False.

        Raises
        ------
        RuntimeError
            If trying to apply prewhite to the full frame.

        Returns
        -------
        fdop : 1D array
            fdop axis.
        yaxis : 1D array
            The y-axis. If lamsteps=True, this is the conjugate to the
            wavelength, otherwise it is the conjugate to frequency (i.e. the
            differential time delay).
        sec : 2D array
            The secondary spectrum.

        """

        if input_dyn is None:  # use self dynamic spectrum
            if lamsteps:
                if not hasattr(self, 'lamdyn'):
                    self.scale_dyn()
                if velocity:
                    if not hasattr(self, 'vlamdyn'):
                        self.scale_dyn(scale='velocity')
                    dyn = cp(self.vlamdyn)
                else:
                    dyn = cp(self.lamdyn)
            elif velocity:
                if not hasattr(self, 'vdyn'):
                    self.scale_dyn(scale='velocity')
                dyn = cp(self.vdyn)
            elif trap:
                if not hasattr(self, 'trap'):
                    self.scale_dyn(scale='trapezoid')
                dyn = cp(self.trapdyn)
            else:
                dyn = cp(self.dyn)
        else:
            dyn = input_dyn  # use imput dynamic spectrum

        nf = np.shape(dyn)[0]
        nt = np.shape(dyn)[1]
        dyn = dyn - np.mean(dyn)  # subtract mean

        if window is not None:
            # Window the dynamic spectrum
            if window.lower() == 'hanning':
                cw = np.hanning(np.floor(window_frac*nt))
                sw = np.hanning(np.floor(window_frac*nf))
            elif window.lower() == 'hamming':
                cw = np.hamming(np.floor(window_frac*nt))
                sw = np.hamming(np.floor(window_frac*nf))
            elif window.lower() == 'blackman':
                cw = np.blackman(np.floor(window_frac*nt))
                sw = np.blackman(np.floor(window_frac*nf))
            elif window.lower() == 'bartlett':
                cw = np.bartlett(np.floor(window_frac*nt))
                sw = np.bartlett(np.floor(window_frac*nf))
            else:
                print('Window unknown.. Please add it!')
            chan_window = np.insert(cw, int(np.ceil(len(cw)/2)),
                                    np.ones([nt-len(cw)]))
            subint_window = np.insert(sw, int(np.ceil(len(sw)/2)),
                                      np.ones([nf-len(sw)]))
            dyn = np.multiply(chan_window, dyn)
            dyn = np.transpose(np.multiply(subint_window,
                                           np.transpose(dyn)))

        # find the right fft lengths for rows and columns
        nrfft = int(2**(np.ceil(np.log2(nf))+1))
        ncfft = int(2**(np.ceil(np.log2(nt))+1))
        dyn = dyn - np.mean(dyn)  # subtract mean
        if prewhite:
            simpw = convolve2d([[1, -1], [-1, 1]], dyn, mode='valid')
        else:
            simpw = dyn

        simf = np.fft.fft2(simpw, s=[nrfft, ncfft])
        simf = np.real(np.multiply(simf, np.conj(simf)))  # is real
        sec = np.fft.fftshift(simf)  # fftshift
        if halve:
            sec = sec[int(nrfft/2):][:]  # save just positive delays

        if halve:
            td = np.array(list(range(0, int(nrfft/2))))
        else:
            td = np.array(list(range(0, int(nrfft))))
        fd = np.array(list(range(int(-ncfft/2), int(ncfft/2))))
        fdop = np.reshape(np.multiply(fd, 1e3/(ncfft*self.dt)),
                          [len(fd)])  # in mHz
        tdel = np.reshape(np.divide(td, (nrfft*self.df)),
                          [len(td)])  # in us

        if lamsteps:
            beta = np.divide(td, (nrfft*self.dlam))  # in m^-1

        if prewhite:  # Now post-darken
            if halve:
                vec1 = np.reshape(np.power(np.sin(
                                  np.multiply(sc.pi/ncfft, fd)), 2),
                                  [ncfft, 1])
                vec2 = np.reshape(np.power(np.sin(
                                  np.multiply(sc.pi/nrfft, td)), 2),
                                  [1, int(nrfft/2)])
                postdark = np.transpose(vec1*vec2)
                postdark[:, int(ncfft/2)] = 1
                postdark[0, :] = 1
                sec = np.divide(sec, postdark)
            else:
                raise RuntimeError('Cannot apply prewhite to full frame')

        # Make db
        np.seterr(divide='ignore')
        sec = 10*np.log10(sec)

        if input_dyn is None and not return_sspec:
            if lamsteps:
                if velocity:
                    self.vlamsspec = sec
                else:
                    self.lamsspec = sec
            elif velocity:
                self.vsspec = sec
            elif trap:
                self.trapsspec = sec
            else:
                self.sspec = sec

            self.fdop = fdop
            self.tdel = tdel
            if lamsteps:
                self.beta = beta
            if plot:
                self.plot_sspec(lamsteps=lamsteps, trap=trap)
        else:
            if lamsteps:
                beta = np.divide(td, (nrfft*self.dlam))  # in m^-1
                yaxis = beta
            else:
                yaxis = tdel
            return fdop, yaxis, sec

    def calc_acf(self, method='direct', input_dyn=None, normalise=True,
                 window_frac=0.1):
        """
        Calculate autocovariance function

        Parameters
        ----------
        method : str {'direct', 'sspec'}, optional
            ACF calculation method.

                ``direct``
                    Apply a fast Fourier transform (FFT) and its inverse.
                ``sspec``
                    Calculate the FFT of the secondary spectrum.
        input_dyn : Dynspec object, optional
            Ignore the class-defined dynamic spectrum and use this input
            dynamic spectrum. The default is None.
        normalise : bool, optional
            Normalise the ACF. The default is True.
        window_frac : float in [0,1], optional
            Number of points in the output window as a fraction of the
            pixel dimensions of the dynamic spectrum. The default is 0.1.

        Returns
        -------
        arr : 2D array
            The ACF.

        """

        if method == 'direct':  # simply FFT2 and IFFT2
            if input_dyn is None:
                # mean subtracted dynspec
                arr = cp(self.dyn) - np.mean(self.dyn[is_valid(self.dyn)])
                nf = self.nchan
                nt = self.nsub
            else:
                arr = input_dyn
                nf = np.shape(input_dyn)[0]
                nt = np.shape(input_dyn)[1]
            arr = np.fft.fft2(arr, s=[2*nf, 2*nt])  # zero-padded
            arr = np.abs(arr)  # absolute value
            arr **= 2  # Squared manitude
            arr = np.fft.ifft2(arr)
            arr = np.fft.fftshift(arr)
            arr = np.real(arr)  # real component, just in case
            if normalise:
                arr /= np.max(arr)  # normalise
        elif method == 'sspec':  # Calculate through secondary spectrum
            fdop, yaxis, sspec = self.calc_sspec(prewhite=False, halve=False,
                                                 return_sspec=True,
                                                 window_frac=window_frac)
            sspec = np.fft.fftshift(sspec)
            arr = np.fft.fft2(10**(sspec/10))
            arr = np.fft.fftshift(arr)
            arr = np.real(arr)  # real component, just in case
            if normalise:
                arr /= np.max(arr)  # normalise
        else:
            print('Method not understood. Choose "direct" or "sspec"')

        if input_dyn is None:
            self.acf = arr
        else:
            return arr

    def crop_dyn(self, fmin=0, fmax=np.inf, tmin=0, tmax=np.inf):
        """
        Crops dynamic spectrum in frequency to be between fmin and fmax (MHz)
            and in time between tmin and tmax (mins)

        Parameters
        ----------
        fmin : float, optional
            Minimum frequency. The default is 0.
        fmax : float, optional
            Maximum frequency. The default is np.inf.
        tmin : float, optional
            Minimum time. The default is 0.
        tmax : float, optional
            Maximum time. The default is np.inf.

        """

        # Crop frequencies
        crop_array = np.array((self.freqs >= fmin)*(self.freqs <= fmax))
        self.dyn = self.dyn[crop_array, :]
        # self.dyn_err = self.dyn_err[crop_array, :]
        self.freqs = self.freqs[crop_array]
        self.nchan = len(self.freqs)
        self.bw = round(max(self.freqs) - min(self.freqs) + self.df, 2)
        self.freq = round(np.mean(self.freqs), 2)

        # Crop times
        tmin = tmin*60  # to seconds
        tmax = tmax*60  # to seconds
        if tmax < self.tobs:
            self.tobs = tmax - tmin
        else:
            self.tobs = self.tobs - tmin
        crop_array = np.array((self.times >= tmin)*(self.times <= tmax))
        self.dyn = self.dyn[:, crop_array]
        # self.dyn_err = self.dyn_err[:, crop_array]
        self.nsub = len(self.dyn[0, :])
        self.times = np.linspace(self.dt/2, self.tobs - self.dt/2, self.nsub)
        self.mjd = self.mjd + tmin/86400

    def zap(self, sigma=7):
        """
        Basic zapping (RFI mitigation) of dynamic spectrum

        Parameters
        ----------
        sigma : float, optional
            Level at which to zap. The default is 7.

        """

        d = np.abs(self.dyn - np.median(self.dyn[~np.isnan(self.dyn)]))
        mdev = np.median(d[~np.isnan(d)])
        s = d/mdev
        self.dyn[s > sigma] = np.nan

    def scale_dyn(self, scale='lambda', window_frac=0.1, pars=None,
                  parfile=None, window='hanning', spacing='auto', s=None,
                  d=None, vism_ra=None, vism_dec=None, Omega=None, inc=None,
                  vism_zeta=None, zeta=None, lamsteps=False, velocity=False,
                  trap=False):
        """
        Rescales the dynamic spectrum to specified shape

        Parameters
        ----------
        scale : str {'lambda', 'wavelength', 'velocity', 'orbit', 'trapezoid'},
        optional
            Type of scaling.
        window_frac : float in [0,1], optional
            Number of points in the output window as a fraction of the
            pixel dimensions of the dynamic spectrum. The default is 0.1.
        pars : dict, optional
            Parameters dictionary. The default is None.
        parfile : str, optional
            Path to the parameters file. The default is None.
        window : str {'hanning', 'blackman', 'hamming', 'bartlett'}, optional
            Type of window for the dynamic spectrum.
        spacing : str {'auto', 'max', 'min', 'mean', 'median'}, optional
            Which spacing to select from the wavelength axis.
        s : float in [0,1], optional
            Fractional screen distance. The default is None.
        d : float, optional
            Distance to the pulsar in kpc. The default is None.
        vism_ra : float, optional
            ISM velocity in RA direction. The default is None.
        vism_dec : float, optional
            ISM velocity in dec direction. The default is None.
        Omega : float, optional
            Ascending node of the orbit. The default is None.
        inc : float, optional
            Inclination of the orbit. The default is None.
        vism_zeta : float, optional
            ISM veliocity in the direction of anisotropy. The default is None.
        zeta : float, optional
            Angle of anisotopy on the sky (East of North). The default is None.
        lamsteps : bool, optional
            Use equal steps in wavelength rather than frequency. The default is
            False.
        velocity : bool, optional
            Scale the dynamic spectrum using the velocity. The default is
            False.
        trap : bool, optional
            Use trapezoidal scaling. The default is False.

        Raises
        ------
        ValueError
            If parameter disctionary is unspecified.

        """

        if ('lambda' in scale) or ('wavelength' in scale) or lamsteps:
            # function to convert dyn(feq,t) to dyn(lameq,t)
            # fbw = fractional BW = BW / center frequency
            arin = cp(self.dyn)  # input array
            nf, nt = np.shape(arin)
            freqs = cp(self.freqs)
            lams = np.divide(sc.c, freqs*10**6)
            if spacing == 'max':
                dlam = np.max(np.abs(np.diff(lams)))
            elif spacing == 'median':
                dlam = np.median(np.abs(np.diff(lams)))
            elif spacing == 'mean':
                dlam = np.mean(np.abs(np.diff(lams)))
            elif spacing == 'min':
                dlam = np.min(np.abs(np.diff(lams)))
            elif spacing == 'auto':
                dlam = (np.max(lams) - np.min(lams))/len(freqs)
            lam_eq = np.arange(np.min(lams)+1e-10, np.max(lams)-1e-10, dlam)
            self.dlam = dlam
            feq = np.round(np.divide(sc.c, lam_eq)/10**6, 6)
            arout = np.zeros([len(lam_eq), int(nt)])
            for it in range(0, nt):
                f = interp1d(freqs, arin[:, it], kind='cubic')
                # Make sure the range is valid after rounding
                if max(feq) > max(freqs):
                    feq[np.argmax(feq)] = max(freqs)
                if min(feq) < min(freqs):
                    feq[np.argmin(feq)] = min(freqs)
                arout[:, it] = f(feq)
            self.lamdyn = np.flipud(arout)
            self.lam = np.flipud(lam_eq)
            self.nlam = len(self.lam)

        if ('velocity' in scale) or ('orbit' in scale) or velocity:

            from scintools.scint_utils import get_ssb_delay, \
                get_earth_velocity, get_true_anomaly, read_par
            from scintools.scint_models import effective_velocity_annual

            if pars is None and parfile is None:
                raise ValueError('Requires dictionary of parameters ' +
                                 'or .par file for velocity calculation')
            if parfile is not None:
                pars = read_par(parfile)

            arin = cp(self.dyn)  # input array
            if hasattr(self, 'lamdyn'):
                arin2 = cp(self.lamdyn)  # input array
            nf, nt = np.shape(arin)
            arout = np.zeros([nf, nt])
            if hasattr(self, 'lamdyn'):
                arin2 = cp(self.lamdyn)  # input array
                nf2, nt2 = np.shape(arin2)
                arout2 = np.zeros([nf2, nt2])
            mjd = np.asarray(self.mjd, dtype=np.float128) + \
                np.asarray(self.times, dtype=np.float128)/86400

            print('Getting SSB delays')
            ssb_delays = get_ssb_delay(mjd, pars['RAJ'], pars['DECJ'])
            mjd += np.divide(ssb_delays, 86400)  # add ssb delay
            print('Getting Earth velocity')
            vearth_ra, vearth_dec = get_earth_velocity(mjd, pars['RAJ'],
                                                       pars['DECJ'])
            print('Getting true anomaly')
            true_anomaly = get_true_anomaly(mjd, pars)
            if 's' not in pars.keys():
                if s is None:
                    raise ValueError('Requires screen distance s in ' +
                                     'parameter dictionary, or as input')
                pars['s'] = s
            if 'd' not in pars.keys():
                if d is None:
                    raise ValueError('Requires pulsar distance d in ' +
                                     'parameter dictionary, or as input')
                pars['d'] = d
            if 'KIN' not in pars.keys():
                if inc is None:
                    raise ValueError('Requires inclination angle (KIN) in ' +
                                     'parameter dictionary, or as input inc')
                pars['KIN'] = inc
            if 'KOM' not in pars.keys():
                if Omega is None:
                    raise ValueError('Requires ascending node (KOM) in ' +
                                     'parameter dictionary, or as input Omega')
                pars['KOM'] = Omega

            veff_ra, veff_dec, vp_ra, vp_dec = \
                effective_velocity_annual(pars, true_anomaly, vearth_ra,
                                          vearth_dec, mjd=mjd)

            # anisotropic case
            if ('zeta' in pars.keys()) or (zeta is not None):
                if 'zeta' in pars.keys():
                    zeta = pars['zeta']
                zeta *= np.pi / 180  # make radians
                # vism in direction of anisotropy
                if 'vism_zeta' in pars.keys():
                    vism_zeta = pars['vism_zeta']
                    veff2 = (veff_ra*np.sin(zeta) +
                             veff_dec*np.cos(zeta) - vism_zeta)**2
                elif vism_zeta is not None:
                    veff2 = (veff_ra*np.sin(zeta) +
                             veff_dec*np.cos(zeta) - vism_zeta)**2
                else: # No Vism_psi, maybe have ra and dec velocities?
                    if 'vism_ra' in pars.keys():
                        veff_ra -= pars['vism_ra']
                    elif vism_ra is not None:
                        veff_ra -= vism_ra
                    if 'vism_dec' in pars.keys():
                        veff_dec -= pars['vism_dec']
                    elif vism_dec is not None:
                        veff_dec -= vism_dec
                    veff2 = (veff_ra*np.sin(zeta) +
                             veff_dec*np.cos(zeta))**2

            # isotropic case
            else:
                if 'vism_ra' in pars.keys():
                    veff_ra -= pars['vism_ra']
                elif vism_ra is not None:
                    veff_ra -= vism_ra
                if 'vism_dec' in pars.keys():
                    veff_dec -= pars['vism_dec']
                elif vism_dec is not None:
                    veff_dec -= vism_dec
                veff2 = veff_ra**2 + veff_dec**2

            veff = np.sqrt(veff2)
            vc_orig = np.cumsum(veff)  # original cumulative sum of velocity

            # even grid in velocity cumulative sum
            vc_new = np.linspace(np.min(vc_orig), np.max(vc_orig),
                                 len(vc_orig))

            for ii in range(0, nf):
                f = interp1d(vc_orig, arin[ii, :], kind='cubic')
                # Make sure the range is valid after rounding
                if max(vc_new) > max(vc_orig):
                    vc_new[np.argmax(vc_new)] = max(vc_orig)
                if min(vc_new) < min(vc_orig):
                    vc_new[np.argmin(vc_new)] = min(vc_orig)
                arout[ii, :] = f(vc_new)
            if hasattr(self, 'lamdyn'):
                for ii in range(0, nf2):
                    f = interp1d(vc_orig, arin2[ii, :], kind='cubic')
                    # Make sure the range is valid after rounding
                    arout2[ii, :] = f(vc_new)
            self.veff_ra = veff_ra
            self.veff_dec = veff_dec
            self.vdyn = arout
            if hasattr(self, 'lamdyn'):
                self.vlamdyn = arout2

        if 'trap' in scale or trap:
            dyn = cp(self.dyn)
            dyn -= np.mean(dyn)
            nf = np.shape(dyn)[0]
            nt = np.shape(dyn)[1]
            if window is not None:
                # Window the dynamic spectrum
                if window == 'hanning':
                    cw = np.hanning(np.floor(window_frac*nt))
                    sw = np.hanning(np.floor(window_frac*nf))
                elif window == 'hamming':
                    cw = np.hamming(np.floor(window_frac*nt))
                    sw = np.hamming(np.floor(window_frac*nf))
                elif window == 'blackman':
                    cw = np.blackman(np.floor(window_frac*nt))
                    sw = np.blackman(np.floor(window_frac*nf))
                elif window == 'bartlett':
                    cw = np.bartlett(np.floor(window_frac*nt))
                    sw = np.bartlett(np.floor(window_frac*nf))
                else:
                    print('Window unknown.. Please add it!')
                chan_window = np.insert(cw, int(np.ceil(len(cw)/2)),
                                        np.ones([nt-len(cw)]))
                subint_window = np.insert(sw, int(np.ceil(len(sw)/2)),
                                          np.ones([nf-len(sw)]))
                dyn = np.multiply(chan_window, dyn)
                dyn = np.transpose(np.multiply(subint_window,
                                               np.transpose(dyn)))
            arin = dyn  # input array
            nf, nt = np.shape(arin)
            scalefrac = 1/(max(self.freqs)/min(self.freqs))
            timestep = max(self.times)*(1 - scalefrac)/(nf + 1)  # time step
            trapdyn = np.empty(shape=np.shape(arin))
            for ii in range(0, nf):
                idyn = arin[ii, :]
                maxtime = max(self.times)-(nf-(ii+1))*timestep
                # How many times to resample to, for a given frequency
                inddata = np.argwhere(self.times <= maxtime)
                # How many trailing zeros to add
                indzeros = np.argwhere(self.times > maxtime)
                # Interpolate line
                newline = np.interp(
                          np.linspace(min(self.times), max(self.times),
                                      len(inddata)), self.times, idyn)

                newline = list(newline) + list(np.zeros(np.shape(indzeros)))
                trapdyn[ii, :] = newline
            self.trapdyn = trapdyn

    def info(self):
        """
        Print properties of object
        """

        print("\t OBSERVATION PROPERTIES\n")
        print("filename:\t\t\t{0}".format(self.name))
        print("MJD:\t\t\t\t{0}".format(self.mjd))
        print("Centre frequency (MHz):\t\t{0}".format(self.freq))
        print("Bandwidth (MHz):\t\t{0}".format(self.bw))
        print("Channel bandwidth (MHz):\t{0}".format(self.df))
        print("Integration time (s):\t\t{0}".format(self.tobs))
        print("Subintegration time (s):\t{0}".format(self.dt))
        return


class BasicDyn():

    def __init__(self, dyn, name="BasicDyn", header=["BasicDyn"], times=[],
                 freqs=[], nchan=None, nsub=None, bw=None, df=None,
                 freq=None, tobs=None, dt=None, mjd=None):
        """
        Define a basic dynamic spectrum object from an array of fluxes
            and other variables, which can then be passed to the dynspec
            class to access its functions with:
        BasicDyn_Object = BasicDyn(dyn)
        Dynspec_Object = Dynspec(BasicDyn_Object)

        Parameters
        ----------
        dyn : 2D array
            The dynamic spectrum.
        name : str, optional
            Name of the dynamic spectrum. The default is "BasicDyn".
        header : list of str, optional
            Header for the object. The default is ["BasicDyn"].
        times : 1D array, optional
            Time axis. The default is [].
        freqs : 1D array, optional
            Frequency axis. The default is [].
        nchan : int, optional
            Number of frequency channels. The default is None.
        nsub : int, optional
            Number of sub-integrations. The default is None.
        bw : float, optional
            Observation bandwidth. The default is None.
        df : float, optional
            Frequncy channel width. The default is None.
        freq : float, optional
            Observation frequency. The default is None.
        tobs : float, optional
            Observation time duration. The default is None.
        dt : float, optional
            Sub-integration duration. The default is None.
        mjd : float, optional
            MJD of observation. The default is None.

        Raises
        ------
        ValueError
            If the time or frequency axes are left unspecified.

        """

        # Set parameters from input
        if times.size == 0 or freqs.size == 0:
            raise ValueError('must input array of times and frequencies')
        self.name = name
        self.header = header
        self.times = times
        self.freqs = freqs
        self.nchan = nchan if nchan is not None else len(freqs)
        self.nsub = nsub if nsub is not None else len(times)
        self.bw = bw if bw is not None else abs(max(freqs)) - abs(min(freqs))
        self.df = df if df is not None else freqs[1] - freqs[2]
        self.freq = freq if freq is not None else np.mean(np.unique(freqs))
        self.tobs = tobs
        self.dt = dt
        self.mjd = mjd
        self.dyn = dyn
        return


class MatlabDyn():

    def __init__(self, matfilename):
        """
        Imports simulated dynamic spectra from Matlab code by
            Coles et al. (2010)

        Parameters
        ----------
        matfilename : str
            Path to the mat file.

        Raises
        ------
        NameError
            If variables "spi" or "dlam" are missing from the mat file.

        """

        self.matfile = loadmat(matfilename)  # reads matfile to a dictionary
        try:
            self.dyn = self.matfile['spi']
        except NameError:
            raise NameError('No variable named "spi" found in mat file')

        try:
            dlam = float(self.matfile['dlam'])
        except NameError:
            raise NameError('No variable named "dlam" found in mat file')
        # Set parameters from input
        self.name = matfilename.split()[0]
        self.header = [self.matfile['__header__'], ["Dynspec loaded \
                       from Matfile {}".format(matfilename)]]
        self.dt = 2.7*60
        self.freq = 1400
        self.nsub = int(np.shape(self.dyn)[0])
        self.nchan = int(np.shape(self.dyn)[1])
        lams = np.linspace(1, 1+dlam, self.nchan)
        freqs = np.divide(1, lams)
        self.freqs = self.freq*np.linspace(np.min(freqs), np.max(freqs),
                                           self.nchan)
        self.bw = max(self.freqs) - min(self.freqs)
        self.times = self.dt*np.arange(0, self.nsub)
        self.df = self.bw/self.nchan
        self.tobs = float(self.times[-1] - self.times[0])
        self.mjd = 50000.0  # dummy.. Not needed
        self.dyn = np.transpose(self.dyn)

        return


class SimDyn():

    def __init__(self, sim):
        """
        Imports Simulation() object from scint_sim to Dynspec class

        Parameters
        ----------
        sim : Simulation object
            The simulated dynamic spectrum.

        """

        self.name =\
            'sim:mb2={0}_ar={1}_psi={2}_dlam={3}'.format(sim.mb2, sim.ar,
                                                         sim.psi, sim.dlam)
        if sim.lamsteps:
            self.name += ',lamsteps'

        self.header = self.name
        self.dyn = sim.spi
        dlam = sim.dlam

        self.dt = sim.dt
        self.freq = sim.freq
        self.mjd = sim.mjd
        self.nsub = int(np.shape(self.dyn)[0])
        self.nchan = int(np.shape(self.dyn)[1])
        lams = np.linspace(1, 1+dlam, self.nchan)
        freqs = np.divide(1, lams)
        self.freqs = self.freq*np.linspace(np.min(freqs), np.max(freqs),
                                           self.nchan)
        self.bw = max(self.freqs) - min(self.freqs)
        self.times = self.dt*np.arange(0, self.nsub)
        self.df = self.bw/self.nchan
        self.tobs = self.nsub * self.dt
        self.dyn = np.transpose(self.dyn)
        return


class HoloDyn():

    def __init__(self, holofile, imholofile=None, df=1, dt=1, fmin=0, mjd=0):
        """
        Imports model dynamic spectrum from holography code of
            Walker et al. (2008).

        Parameters
        ----------
        holofile : str
            Path to fits file of the real component of the dynamic spectrum.
        imholofile : str, optional
            Path to fits file of the imaginary component of the dynamic
            spectrum. The default is None.
        df : float, optional
            Frequncy channel width. The default is 1.
        dt : float, optional
            Sub-integration duration. The default is None.
        fmin : float, optional
            Frequency of the lowest-frequency channel. The default is 0.
        mjd : float, optional
            MJD of observation. The default is None.

        """

        from astropy.io import fits
        redata_hdu = fits.open(holofile)
        redata = redata_hdu[0].data
        if imholofile is not None:
            imdata_hdu = fits.open(imholofile)
            imdata = imdata_hdu[0].data
        else:
            imdata = np.zeros(np.shape(redata))
        dynt = redata + 1j * imdata
        dynt = np.abs(dynt)

        # Set parameters from input
        self.dyn = np.flip(np.transpose(np.flip(dynt, axis=0)), axis=1)
        self.name = os.path.basename(holofile)
        self.header = self.name
        self.freqs = (np.linspace(0, len(self.dyn), len(self.dyn)) * df) + fmin
        self.times = np.linspace(0, len(self.dyn[0]), len(self.dyn[0])) * dt
        self.nchan = len(self.freqs)
        self.nsub = len(self.times)
        self.bw = abs(max(self.freqs)) - abs(min(self.freqs))
        self.tobs = max(self.times)
        self.df = df
        self.dt = dt
        self.freq = np.mean(np.unique(self.freqs))
        self.mjd = mjd
        return


def sort_dyn(dynfiles, outdir=None, min_nsub=10, min_nchan=50, min_tsub=10,
             min_freq=0, max_freq=5000, verbose=True, max_frac_bw=2):
    """
    Sorts list of dynamic spectra into good and bad files based on some
        user-defined conditions

    Parameters
    ----------
    dynfiles : list of str
        List of paths to the dynamic spectrum files.
    outdir : str, optional
        Directory in which to save the sorted lists. The default is None.
    min_nsub : int, optional
        Minimum number of sub-integrations. The default is 10.
    min_nchan : int, optional
        Minimum number of frequency channels. The default is 50.
    min_tsub : float, optional
        Minimum observation time duration in minutes. The default is 10.
    min_freq : float, optional
        Minimum observation frequency in MHz. The default is 0.
    max_freq : float, optional
        Maximum observation frequency in MHz. The default is 5000.
    verbose : bool, optional
        Print all the things. The default is True.
    max_frac_bw : float, optional
        Maximum ratio of the bandwidth and observation frequency. The default
        is 2.

    """

    if verbose:
        print("Sorting dynspec files in {0}".format(split(dynfiles[0])[0]))
        n_files = len(dynfiles)
        file_count = 0
    if outdir is None:
        outdir, dummy = split(dynfiles[0])  # path of first dynspec
    bad_files = open(outdir+'/bad_files.txt', 'w')
    good_files = open(outdir+'/good_files.txt', 'w')
    bad_files.write("FILENAME\t REASON\n")
    for dynfile in dynfiles:
        if verbose:
            file_count += 1
            print("{0}/{1}\t{2}".format(file_count, n_files,
                  split(dynfile)[1]))
        # Read in dynamic spectrum
        dyn = Dynspec(filename=dynfile, verbose=False, process=False)
        if dyn.freq > max_freq or dyn.freq < min_freq:
            # outside of frequency range
            if dyn.freq < min_freq:
                message = 'freq<{0} '.format(min_freq)
            elif dyn.freq > max_freq:
                message = 'freq>{0}'.format(max_freq)
            bad_files.write("{0}\t{1}\n".format(dynfile, message))
            continue
        if dyn.bw/dyn.freq > max_frac_bw:
            # bandwidth too large
            bad_files.write("{0}\t frac_bw>{1}\n".format(dynfile, max_frac_bw))
            continue
        # Start processing
        dyn.trim_edges()  # remove band edges
        if dyn.nchan < min_nchan or dyn.nsub < min_nsub:
            # skip if not enough channels/subints
            message = ''
            if dyn.nchan < min_nchan:
                message += 'nchan<{0} '.format(min_nchan)
            if dyn.nsub < min_nsub:
                message += 'nsub<{0}'.format(min_nsub)
            bad_files.write("{0}\t {1}\n".format(dynfile, message))
            continue
        elif dyn.tobs < 60*min_tsub:
            # skip if observation too short
            bad_files.write("{0}\t tobs<{1}\n".format(dynfile, min_tsub))
            continue
        dyn.refill()  # linearly interpolate zero values
        dyn.correct_dyn()  # correct for bandpass and gain variation
        dyn.calc_sspec()  # calculate secondary spectrum
        # report error and proceed
        if np.isnan(dyn.sspec).all():  # skip if secondary spectrum is all nan
            bad_files.write("{0}\t sspec_isnan\n".format(dynfile))
            continue
        # Passed all tests so far - write to good_files.txt!
        good_files.write("{0}\n".format(dynfile))
    bad_files.close()
    good_files.close()
    return<|MERGE_RESOLUTION|>--- conflicted
+++ resolved
@@ -1309,12 +1309,7 @@
         if type(eta_min)!=type(None):
             self.eta_min=thth.unit_checks(max((eta_min,self.eta_min)),'eta_min',u.s**3)
         if type(eta_max)!=type(None):
-<<<<<<< HEAD
-            self.eta_max=min((eta_max,self.eta_max))
-
-=======
             self.eta_max=thth.unit_checks(min((eta_max,self.eta_max)), 'eta_max',u.s**3)
->>>>>>> 7acf0c31
         if  (type(eta_min)==type(None)) or (type(eta_max)==type(None)):
             if not hasattr(self,"betaeta"):
                 self.fit_arc(lamsteps=True,numsteps=1e4,
