--- conflicted
+++ resolved
@@ -16,14 +16,9 @@
 import matplotlib.pyplot as plt
 import scipy.constants as sc
 from copy import deepcopy as cp
-from scintools.scint_models import scint_acf_model, scint_sspec_model, tau_acf_model,\
-                         dnu_acf_model, fit_parabola, fit_log_parabola
-<<<<<<< HEAD
-from scint_utils import is_valid, svd_model
-=======
+from scintools.scint_models import scint_acf_model, scint_sspec_model, \
+ tau_acf_model, dnu_acf_model, fit_parabola, fit_log_parabola
 from scintools.scint_utils import is_valid, svd_model
-from scipy.ndimage import map_coordinates
->>>>>>> cf554c31
 from scipy.interpolate import griddata, interp1d
 from scipy.signal import convolve2d, medfilt, savgol_filter
 from scipy.io import loadmat
