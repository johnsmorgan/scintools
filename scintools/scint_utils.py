--- conflicted
+++ resolved
@@ -531,10 +531,6 @@
         except KeyError:
             d = params['d'].value
             d_err = params['d'].stderr
-<<<<<<< HEAD
-
-=======
->>>>>>> 9f054aed
         try:
             s = params['s']
             s_err = params['serr']
@@ -616,10 +612,6 @@
     if filename is None:
         filename = dyn.name + 'curvature_data'
 
-<<<<<<< HEAD
-    if hasattr(dyn, 'norm_sspec_avg1'):
-        np.savez(filename, dyn.eta_array, dyn.norm_sspec_avg1,
-=======
     sup_data = np.array([dyn.name, dyn.mjd])
 
     if hasattr(dyn, 'normsspecavg'):
@@ -627,7 +619,6 @@
                  dyn.noise)
     elif hasattr(dyn, 'norm_sspec_avg1'):
         np.savez(filename, sup_data, dyn.eta_array, dyn.norm_sspec_avg1,
->>>>>>> 9f054aed
                  dyn.norm_sspec_avg2, dyn.noise)
     else:
         np.savez(filename, sup_data, dyn.eta_array, dyn.norm_sspec_avg,
