#!/usr/bin/env python

"""
ththmod.py
----------------------------------
Code for handling theta-theta transformation by Daniel Baker
"""

import numpy as np
import astropy.units as u
from scipy.sparse.linalg import eigsh
import matplotlib.pyplot as plt
from matplotlib.colors import LogNorm, SymLogNorm
from scipy.optimize import curve_fit
import warnings


def svd_model(arr, nmodes=1):
    """
    Model a matrix using the first nmodes modes of the singular value
    decomposition

    Parameters
    ----------
    arr : 2D Array
        The array to be modeled with the SVD
    nmodes: int, optional
        Number of modes used in the SVD model. Defaults to 1
    """
    u, s, w = np.linalg.svd(arr)
    s[nmodes:] = 0
    S = np.zeros(([len(u), len(w)]), np.complex128)
    S[:len(s), :len(s)] = np.diag(s)
    model = np.dot(np.dot(u, S), w)
    return (model)


def chi_par(x, A, x0, C):
    """
    Parabola for fitting to chisq curve.

    Parameters
    ----------
    x : 1D Array
        X coordinates of the
    A : float
        Coefficient for the quadratic term
    x0 : float
        X coordinate of apex
    X : float
        Y Coordinate of apex
    """
    return A * (x - x0)**2 + C

def thth_map(CS, tau, fd, eta, edges, hermetian=True):
    """
    Maping from Conjugate Spectrum space to theta-theta space

    Parameters
    ----------
    CS : 2D Array
        Conjugate Spectrum
    tau : 1D Array
        Time delay coordinates for the CS (us).
    fd : 1D Array
        Doppler shift coordinates for the CS (mHz)
    eta : float
        Arc curvature (s**3)
    edges: 1D Array
        Bin edges for theta-theta mapping (mHz). Should have an even number of points and be symmetric about 0
    hermetian: bool, optional
        Force theta-theta to be hermetian symmetric (as expected from dynamic spectra). Defaults to True
    """
    
    tau = unit_checks(tau,'tau',u.us)
    fd = unit_checks(fd,'fd',u.mHz)
    eta = unit_checks(eta,'eta',u.s**3)
    edges = unit_checks(edges,'edges',u.mHz)
    # Find bin centers
    th_cents = (edges[1:] + edges[:-1]) / 2
    th_cents -= th_cents[np.abs(th_cents) == np.abs(th_cents).min()]
    # Calculate theta1 and th2 arrays
    th1 = np.ones((th_cents.shape[0], th_cents.shape[0])) * th_cents
    th2 = th1.T

    # tau and fd step sizes
    dtau = np.diff(tau).mean()
    dfd = np.diff(fd).mean()

    # Find bin in CS space that each point maps back to
    tau_inv = (((eta * (th1**2 - th2**2))
                - tau[0] + dtau/2)//dtau).astype(int)
    fd_inv = (((th1 - th2) - fd[0] + dfd / 2) // dfd).astype(int)

    # Define thth
    thth = np.zeros(tau_inv.shape, dtype=complex)

    # Only fill thth points that are within the CS
    pnts = (tau_inv > 0) * (tau_inv < tau.shape[0]) * (fd_inv < fd.shape[0])
    thth[pnts] = CS[tau_inv[pnts], fd_inv[pnts]]

    # Preserve flux (int
    thth *= np.sqrt(np.abs(2 * eta * (th2 - th1)).value)
    if hermetian:
        # Force Hermetian
        thth -= np.tril(thth)
        thth += np.conjugate(np.triu(thth).T)
        thth -= np.diag(np.diag(thth))
        thth -= np.diag(np.diag(thth[::-1, :]))[::-1, :]
        thth = np.nan_to_num(thth)

    return thth

def thth_redmap(CS, tau, fd, eta, edges, hermetian=True):
    """
    Map from Conjugate Spectrum to theta-theta space for the largest
    possible filled in sqaure within edges

    Parameters
    ----------
    CS : 2D Array
        Conjugate Spectrum
    tau : 1D Array
        Time delay coordinates for the CS (us).
    fd : 1D Array
        Doppler shift coordinates for the CS (mHz)
    eta : float
        Arc curvature (s**3)
    edges: 1D Array
        Bin edges for theta-theta mapping (mHz). Should have an even number of points and be symmetric about 0
    hermetian: bool, optional
        Force theta-theta to be hermetian symmetric (as expected from dynamic spectra). Defaults to True
    """

    tau = unit_checks(tau, 'tau', u.us)
    fd = unit_checks(fd, 'fd', u.mHz)
    eta = unit_checks(eta, 'eta', u.s**3)
    edges = unit_checks(edges, 'edges', u.mHz)

    # Find full thth
    thth = thth_map(CS, tau, fd, eta, edges, hermetian)

    # Find region that is fully within CS
    th_cents = (edges[1:] + edges[:-1]) / 2
    th_cents -= th_cents[np.abs(th_cents) == np.abs(th_cents).min()]
    th_pnts = ((th_cents**2) * eta < np.abs(tau.max())) * \
        (np.abs(th_cents) < np.abs(fd.max()) / 2)
    thth_red = thth[th_pnts, :][:, th_pnts]
    edges_red = th_cents[th_pnts]
    edges_red = (edges_red[:-1]+edges_red[1:]) / 2
    edges_red = np.concatenate((np.array([edges_red[0].value -
                                          np.diff(edges_red.value).mean()]),
                                edges_red.value, np.array([edges_red[-1].value +
                                                     np.diff(edges_red.value).
                                                     mean()])))*edges_red.unit
    return thth_red, edges_red

def rev_map(thth, tau, fd, eta, edges, hermetian=True):
    """
    Inverse map from theta-theta to Conjugate Spectrum space.

    Parameters
    ----------
    thth : 2D Array
        Theta-theta matrix to be mapped
    tau : 1D Array
        Time delay coordinates for the CS (us).
    fd : 1D Array
        Doppler shift coordinates for the CS (mHz)
    eta : float
        Arc curvature (s**3)
    edges: 1D Array
        Bin edges for theta-theta mapping (mHz). Should have an even number of points and be symmetric about 0
    hermetian: bool, optional
        Force CS to be hermetian symmetric (as expected from dynamic spectra). Defaults to True
    """

    tau = unit_checks(tau,'tau',u.us)
    fd = unit_checks(fd,'fd',u.mHz)
    eta = unit_checks(eta,'eta',u.s**3)
    edges = unit_checks(edges,'edges',u.mHz)

    # Find bin centers
    th_cents = (edges[1:] + edges[:-1]) / 2
    th_cents -= th_cents[np.abs(th_cents) == np.abs(th_cents).min()]

    fd_map=(th_cents[np.newaxis,:]-th_cents[:,np.newaxis])
    tau_map=eta.value*(th_cents[np.newaxis,:]**2-th_cents[:,np.newaxis]**2)
    fd_edges=(np.linspace(0,fd.shape[0],fd.shape[0]+1)-.5)*(fd[1]-fd[0]).value+fd[0].value
    tau_edges=(np.linspace(0,tau.shape[0],tau.shape[0]+1)-.5)*(tau[1]-tau[0]).value+tau[0].value
    
    ## Bind TH-TH points back into Conjugate Spectrum
    with np.errstate(divide='ignore',invalid='ignore'):
        recov=np.histogram2d(np.ravel(fd_map.value),
                            np.ravel(tau_map.value),
                            bins=(fd_edges,tau_edges),
                            weights=np.ravel(thth/np.sqrt(np.abs(2*eta*fd_map.T).value)).real)[0] +\
                np.histogram2d(np.ravel(fd_map.value),
                            np.ravel(tau_map.value),
                            bins=(fd_edges,tau_edges),
                            weights=np.ravel(thth/np.sqrt(np.abs(2*eta*fd_map.T).value)).imag)[0]*1j
        norm=np.histogram2d(np.ravel(fd_map.value),
                            np.ravel(tau_map.value),
                            bins=(fd_edges,tau_edges))[0]
        if hermetian:
            recov += np.histogram2d(np.ravel(-fd_map.value),
                                np.ravel(-tau_map.value),
                                bins=(fd_edges,tau_edges),
                                weights=np.ravel(thth/np.sqrt(np.abs(2*eta*fd_map.T).value)).real)[0] -\
                    np.histogram2d(np.ravel(-fd_map.value),
                                np.ravel(-tau_map.value),
                                bins=(fd_edges,tau_edges),
                                weights=np.ravel(thth/np.sqrt(np.abs(2*eta*fd_map.T).value)).imag)[0]*1j
            norm+=np.histogram2d(np.ravel(-fd_map.value),
                                np.ravel(-tau_map.value),
                                bins=(fd_edges,tau_edges))[0] 
        recov/=norm
        recov=np.nan_to_num(recov)
    return(recov.T)

def modeler(CS, tau, fd, eta, edges, hermetian=True):
    """
    Create theta-theta array as well as model theta-theta, Conjugate Spectrum
    and Dynamic Spectrum from data conjugate spectrum and curvature

    Parameters
    ----------
    CS : 2D Array
        Theta-theta matrix to be mapped
    tau : 1D Array
        Time delay coordinates for the CS (us).
    fd : 1D Array
        Doppler shift coordinates for the CS (mHz)
    eta : float
        Arc curvature (s**3)
    edges: 1D Array
        Bin edges for theta-theta mapping (mHz). Should have an even number of points and be symmetric about 0
    hermetian: bool, optional
        Force CS to be hermetian symmetric (as expected from dynamic spectra). Defaults to True
    """

    tau = unit_checks(tau,'tau',u.us)
    fd = unit_checks(fd,'fd',u.mHz)
    eta = unit_checks(eta,'eta',u.s**3)
    edges = unit_checks(edges,'edges',u.mHz)


    thth_red,edges_red=thth_redmap(CS, tau, fd, eta, edges,hermetian=hermetian)
    if hermetian:
        ## Use eigenvalue decomposition if hermetian
        ##Find first eigenvector and value
        w,V=eigsh(thth_red,1,which='LA')
        w=w[0]
        V=V[:,0]
        ##Use larges eigenvector/value as model
        thth2_red=np.outer(V,np.conjugate(V))
        thth2_red*=np.abs(w)
    else:
        ## Use Singular value decomposition if not hermetian
        U,S,W=np.linalg.svd(thth_red)
        U=U[:,0]
        W=W[0,:]
        S=S[0]
        thth2_red=(np.outer(U[:,0],W[0,:])*S[0])
    recov=rev_map(thth2_red,tau,fd,eta,edges_red,hermetian=hermetian)
    model=np.fft.ifft2(np.fft.ifftshift(recov))
    if hermetian:
        model=model.real
        return(thth_red,thth2_red,recov,model,edges_red,w,V)
    else:
        return(thth_red,thth2_red,recov,model,edges_red,U,S,W)

def chisq_calc(dspec,CS, tau, fd, eta, edges,N,mask=None):
    """
    Calculates the chisquared value for the model dynamic spectrum generated with the theta-theta model

    Parameters
    ----------
    dspec : 2D Array
        Dynamic spectrum to be fit to
    CS : 2D Array
        Theta-theta matrix to be mapped
    tau : 1D Array
        Time delay coordinates for the CS (us).
    fd : 1D Array
        Doppler shift coordinates for the CS (mHz)
    eta : float
        Arc curvature (s**3)
    edges: 1D Array
        Bin edges for theta-theta mapping (mHz). Should have an even number of points and be symmetric about 0
    N : 2D Array
        Standard deviation of the noise at each point in dspec
    mask 2D Array bool, optional
        Sets which points in dspec to calculate chisquared for. Defaults to all finite points
    """

    if type(mask) == type(None):
        mask=np.isfinite(dspec)
    tau = unit_checks(tau,'tau',u.us)
    fd = unit_checks(fd,'fd',u.mHz)
    eta = unit_checks(eta,'eta',u.s**3)
    edges = unit_checks(edges,'edges',u.mHz)

    model=modeler(CS, tau, fd, eta, edges)[3][:dspec.shape[0],:dspec.shape[1]]
    chisq=np.sum((model-dspec)[mask]**2)/N
    return(chisq)

def Eval_calc(CS, tau, fd, eta, edges):
    """
    Calculates to dominate eigenvalue for the theta-matrix generated from CS with curvature eta and bin edges edges

    Parameters
    ----------
    CS : 2D Array
        Theta-theta matrix to be mapped
    tau : 1D Array
        Time delay coordinates for the CS (us).
    fd : 1D Array
        Doppler shift coordinates for the CS (mHz)
    eta : float
        Arc curvature (s**3)
    edges: 1D Astropy Quantity Array
        Bin edges for theta-theta mapping (mHz). Should have an even number of points and be symmetric about 0 (mHz)
    """

    tau = unit_checks(tau,'tau',u.us)
    fd = unit_checks(fd,'fd',u.mHz)
    eta = unit_checks(eta,'eta',u.s**3)
    edges = unit_checks(edges,'edges',u.mHz)

    thth_red,edges_red=thth_redmap(CS, tau, fd, eta, edges)
    ##Find first eigenvector and value
    v0=np.copy(thth_red[thth_red.shape[0]//2,:])
    v0/=np.sqrt((np.abs(v0)**2).sum())
    w,V=eigsh(thth_red,1,v0=v0,which='LA')
    return(np.abs(w[0]))

def len_arc(x,eta):
    """
    Calculate distance along arc with curvature eta to points (x,eta x**2) (DEVELOPMENT ONLY)

    Parameters
    ----------
    x : float
        X offset from apex of parabola
    eta : float
        Arc curvature of parabola
    """
    a=2*eta
    return((a*x*np.sqrt((a*x)**2 + 1) +np.arcsinh(a*x))/(2.*a))

def arc_edges(eta, dfd, dtau, fd_max, n):
    '''
    Calculate evenly spaced in arc length edges array (DEVELOPMENT ONLY)

    Parameters:
    ----------
    eta : float
        The curvature of the parabola 
    dfd : float
        Doppler shift resolution of conjugate spectrum (mHz)
    dtau : float
        Time delay resolution of conjugate spectrum (us)
    fd_max : float
        Extent of arc in Doppler shift
    n  : int
        Integer number of points in array (must be even)
    '''

    x_max = fd_max / dfd
    eta_ul = dfd**2 * eta / dtau
    l_max = len_arc(x_max.value, eta_ul.value)
    dl = l_max / (n // 2 - .5)
    x = np.zeros(int(n // 2))
    x[0] = dl / 2
    for i in range(x.shape[0] - 1):
        x[i + 1] = x[i] + dl / (np.sqrt(1 + (2 * eta_ul * x[i])**2))
    edges = np.concatenate((-x[::-1], x)) * dfd.value
    return(edges)

def ext_find(x, y):
    '''
    Determine extent for imshow to center bins at given coordinates

    Parameters
    ----------
    x : 1D Array Quantity
        X coordinates of data
    y : 1D Array Quantity
        Y coordiantes of data

    '''
    dx = np.diff(x).mean()
    dy = np.diff(y).mean()
    ext = [(x[0] - dx / 2).value, (x[-1] + dx / 2).value,
           (y[0] - dy / 2).value, (y[-1] + dy / 2).value]
    return (ext)

def fft_axis(x, unit, pad=0):
    '''
    Calculates fourier space coordinates from data space coordinates.

    Parameters
    ----------
    x : 1D Array Quantity
        Coordinate array to find Fourier conjugate of
    unit : Atropy Unit
        Desired unit for fourier coordinates
    pad : int, optional
        Integer giving how many additional copies of the data are padded in
        this direction
    '''
    fx = np.fft.fftshift(
        np.fft.fftfreq(
            (pad + 1) * x.shape[0],
            x[1] - x[0]).to_value(unit)) * unit
    return (fx)

def singularvalue_calc(CS, tau, fd, eta, edges, etaArclet,edgesArclet,centerCut):
    tau = unit_checks(tau,'tau',u.us)
    fd = unit_checks(fd,'fd',u.mHz)
    eta = unit_checks(eta,'eta',u.s**3)
    edges = unit_checks(edges,'edges',u.mHz)
    etaArclet = unit_checks(etaArclet,'etaArclet',u.s**3)
    edgesArclet = unit_checks(edgesArclet,'edgesArclet',u.mHz)
    centerCut = unit_checks(centerCut,'Center Cut',u.mHz)

    thth_red, edges_red1, edges_red2 = two_curve_map(
        CS, tau, fd, eta, edges, etaArclet, edgesArclet
    )
    cents1 = (edges_red1[1:] + edges_red1[:-1]) / 2
    thth_red[:, np.abs(cents1) < centerCut] = 0
    U, S, W = np.linalg.svd(thth_red)
    return(S[0])

def single_search_thin(params):
    """
    Curvature Search for a single chunk of a dynamic spectrum. Designed for use with MPI4py
    
    Parameters
    ----------
    params : List
        Contains the following
        dspec2 -- The chunk of the dynamic spectrum
        freq -- The frequency channels of that chunk (with units)
        time -- The time bins of that chunk (with units)
        eta_l -- The lower limit of curvatures to search (with units)
        eta_h -- the upper limit of curvatures to search (with units)
        edges -- The bin edges for Theta-Theta
        name -- A string filename used if plotting
        plot -- A bool controlling if the result should be plotted
        neta -- Number of curvatures to test
        coher -- A bool for whether to use coherent (True) or incoherent (False) theta-theta
        verbose -- A bool for how many updates the search prints
    """
    
    ## Read Parameters
    dspec2,freq,time,etas,edges,name,plot,fw,npad,coher,verbose,edgesArclet,centerCut=params

    ## Verify units
    time = unit_checks(time,'time',u.s)
    freq = unit_checks(freq,'freq',u.MHz)
    etas = unit_checks(etas,'etas',u.s**3)
    edges = unit_checks(edges,'edges',u.mHz)

    ## Calculate fD and tau arrays
    fd = fft_axis(time, u.mHz, npad)
    tau = fft_axis(freq, u.us, npad)

    ## Pad dynamic Spectrum
    dspec_pad = np.pad(dspec2,
                       ((0, npad * dspec2.shape[0]),
                        (0, npad * dspec2.shape[1])),
                       mode='constant',
                       constant_values=dspec2.mean())

    ## Calculate Conjugate Spectrum
    CS = np.fft.fft2(dspec_pad)
    CS = np.fft.fftshift(CS)
    eigs = np.zeros(etas.shape)
    if coher:
        ## Loop over all curvatures
        for i in range(eigs.shape[0]):
            try:
                ## Find largest Eigenvalue for curvature
                eigs[i]=singularvalue_calc(CS, tau, fd, etas[i], edges, etas[i],edgesArclet,centerCut)
            except:
                ## Set eigenvalue to NaN in event of failure
                eigs[i]=np.nan
    else:
        SS = np.abs(CS)**2
        ## Loop over all curvatures
        for i in range(eigs.shape[0]):
            try:
                ## Find largest Eigenvalue for curvature
                eigs[i]=singularvalue_calc(SS, tau, fd, etas[i], edges, etas[i],edgesArclet,centerCut)
            except:
                ## Set eigenvalue to NaN in event of failure
                eigs[i]=np.nan   
    
    ## Fit eigenvalue peak
    try:
        ## Remove failed curvatures
        etas=etas[np.isfinite(eigs)]
        eigs=eigs[np.isfinite(eigs)]

        ## Reduced range around peak to be withing fw times curvature of maximum eigenvalue
        etas_fit = etas[np.abs(etas - etas[eigs == eigs.max()]) < fw * etas[eigs == eigs.max()]]
        eigs_fit = eigs[np.abs(etas - etas[eigs == eigs.max()]) < fw * etas[eigs == eigs.max()]]

        ## Initial Guesses
        C = eigs_fit.max()
        x0 = etas_fit[eigs_fit == C][0].value
        if x0 == etas_fit[0].value:
            A = (eigs_fit[-1] - C) / ((etas_fit[-1].value - x0)**2)
        else:
            A = (eigs_fit[0] - C) / ((etas_fit[0].value - x0)**2)

        ## Fit parabola around peak
        popt, pcov = curve_fit(chi_par,
                                etas_fit.value,
                                eigs_fit,
                                p0=np.array([A, x0, C]))

        ## Record curvauture fit and error
        eta_fit = popt[1]*u.us/u.mHz**2
        eta_sig = np.sqrt((eigs_fit - chi_par(etas_fit.value, *popt)).std() / np.abs(popt[0]))*u.us/u.mHz**2
    except:
        ## Return NaN for curvautre and error if fitting fails
        popt=None
        eta_fit=np.nan
        eta_sig=np.nan

    ## Plotting
    try:
        if plot:
            ## Create diagnostic plots where requested
            PlotFunc(dspec2,time,freq,CS,fd,tau,edges,eta_fit,eta_sig,etas,eigs,etas_fit,popt)
            plt.savefig(name)
            plt.close()
    except:
        print('Plotting Error',flush=True)

    if verbose:
        ## Progress Report
        print('Chunk completed (eta = %s +- %s at %s)' %(eta_fit,eta_sig,freq.mean()),flush=True)
    return(eta_fit,eta_sig,freq.mean(),time.mean(),eigs)

def single_search(params):
    """
    Curvature Search for a single chunk of a dynamic spectrum. Designed for use with MPI4py
    
    Parameters
    ----------
    params : List
        Contains the following
        dspec2 -- The chunk of the dynamic spectrum
        freq -- The frequency channels of that chunk (with units)
        time -- The time bins of that chunk (with units)
        eta_l -- The lower limit of curvatures to search (with units)
        eta_h -- the upper limit of curvatures to search (with units)
        edges -- The bin edges for Theta-Theta
        name -- A string filename used if plotting
        plot -- A bool controlling if the result should be plotted
        neta -- Number of curvatures to test
        coher -- A bool for whether to use coherent (True) or incoherent (False) theta-theta
        verbose -- A bool for how many updates the search prints
    """
    
    ## Read Parameters
    dspec2,freq,time,etas,edges,name,plot,fw,npad,coher,verbose=params

    ## Verify units
    time = unit_checks(time,'time',u.s)
    freq = unit_checks(freq,'freq',u.MHz)
    etas = unit_checks(etas,'etas',u.s**3)
    edges = unit_checks(edges,'edges',u.mHz)

    ## Calculate fD and tau arrays
    fd = fft_axis(time, u.mHz, npad)
    tau = fft_axis(freq, u.us, npad)

    ## Pad dynamic Spectrum
    dspec_pad = np.pad(dspec2,
                       ((0, npad * dspec2.shape[0]),
                        (0, npad * dspec2.shape[1])),
                       mode='constant',
                       constant_values=dspec2.mean())

    ## Calculate Conjugate Spectrum
    CS = np.fft.fft2(dspec_pad)
    CS = np.fft.fftshift(CS)
    eigs = np.zeros(etas.shape)
    if coher:
        ## Loop over all curvatures
        for i in range(eigs.shape[0]):
            try:
                ## Find largest Eigenvalue for curvature
                eigs[i] = Eval_calc(CS, tau, fd, etas[i], edges)
            except:
                ## Set eigenvalue to NaN in event of failure
                eigs[i]=np.nan
    else:
        SS = np.abs(CS)**2
        ## Loop over all curvatures
        for i in range(eigs.shape[0]):
            try:
                ## Find largest Eigenvalue for curvature
                eigs[i] = Eval_calc(SS, tau, fd, etas[i], edges)
            except:
                ## Set eigenvalue to NaN in event of failure
                eigs[i]=np.nan   
    
    ## Fit eigenvalue peak
    try:
        ## Remove failed curvatures
        etas=etas[np.isfinite(eigs)]
        eigs=eigs[np.isfinite(eigs)]

        ## Reduced range around peak to be withing fw times curvature of maximum eigenvalue
        etas_fit = etas[np.abs(etas - etas[eigs == eigs.max()]) < fw * etas[eigs == eigs.max()]]
        eigs_fit = eigs[np.abs(etas - etas[eigs == eigs.max()]) < fw * etas[eigs == eigs.max()]]

        ## Initial Guesses
        C = eigs_fit.max()
        x0 = etas_fit[eigs_fit == C][0].value
        if x0 == etas_fit[0].value:
            A = (eigs_fit[-1] - C) / ((etas_fit[-1].value - x0)**2)
        else:
            A = (eigs_fit[0] - C) / ((etas_fit[0].value - x0)**2)

        ## Fit parabola around peak
        popt, pcov = curve_fit(chi_par,
                                etas_fit.value,
                                eigs_fit,
                                p0=np.array([A, x0, C]))

        ## Record curvauture fit and error
        eta_fit = popt[1]*u.us/u.mHz**2
        eta_sig = np.sqrt((eigs_fit - chi_par(etas_fit.value, *popt)).std() / np.abs(popt[0]))*u.us/u.mHz**2
    except:
        ## Return NaN for curvautre and error if fitting fails
        popt=None
        eta_fit=np.nan
        eta_sig=np.nan

    ## Plotting
    try:
        if plot:
            ## Create diagnostic plots where requested
            PlotFunc(dspec2,time,freq,CS,fd,tau,edges,eta_fit,eta_sig,etas,eigs,etas_fit,popt)
            plt.savefig(name)
            plt.close()
    except:
        print('Plotting Error',flush=True)

    if verbose:
        ## Progress Report
        print('Chunk completed (eta = %s +- %s at %s)' %(eta_fit,eta_sig,freq.mean()),flush=True)
    return(eta_fit,eta_sig,freq.mean(),time.mean(),eigs)

def PlotFunc(dspec,time,freq,CS,fd,tau,
            edges,eta_fit,eta_sig,etas,measure,etas_fit,fit_res,
            tau_lim=None,method='eigenvalue'):
    '''
    Plotting script to look at invidivual chunks

    Parameters
    ----------
    dspec : 2D Array
        The Dynamic Spectrum
    time : 1D Astropy Quantity Array
        Time bins of the Dynamic Spectrum (s)
    freq : 1D Astropy Quantity Array 
        Frequency channels of the Dynamic Spectrum (MHz)
    CS : 2D Array
        Conjugate Spectrum
    fd : 1D Astropy Quantity Array
        Doppler Shift coordinates of the Conjugate Spectrum (mHz)
    tau : 1D Astropy Quantity Array
        Time Delay coordinates of the Conjugate Spectrum (us)
    edges : 1D Astropy Quantity Array
        Theta-Theta bin edges (mHz)
    eta_fit : Astropy Quantity
        Best fit Arc Curvature (s**3)
    eta_sig : Astropy Quantity
        Error on best fit Arc Curvature (s**3)
    etas : 1D Astropy Quantity Array
        Curvatures search over (s**3)
    measure : 1D Array
        Largest eigenvalue (method = 'eigenvalue') or chisq value (method = 'chisq') for each eta
    etas_fit : 1D Astropy Quantity Array
        Subarray of etas used for fitting
    fit_res : tuple
        Fit parameters for parabola at extremum
    tau_lim : Float Quantity, optional
        Largest tau value for SS plots
    method : String, optional
        Either 'eigenvalue' or 'chisq' depending on how curvature was found. Defaults to "eigenvalue"
    '''

    ## Verify units
    tau = unit_checks(tau,'tau',u.us)
    fd = unit_checks(fd,'fd',u.mHz)
    edges = unit_checks(edges,'edges',u.mHz)
    eta_fit = unit_checks(eta_fit,'eta_fit',u.s**3)
    eta_sig = unit_checks(eta_sig,'eta_sig',u.s**3)
    etas = unit_checks(etas,'etas',u.s**3)
    etas_fit = unit_checks(etas_fit,'etas_fit',u.s**3)

    if not tau_lim==None:
        tau_lim = unit_checks(tau_lim,'tau_lim',u.us)
    else:
        tau_lim=tau.max()

    ## Determine fd limits 
    fd_lim=min(2*edges.max(),fd.max()).value

    ## Determine TH-TH and model
    if np.isnan(eta_fit):
        eta=etas.mean()
        thth_red, thth2_red, recov, model, edges_red,w,V = modeler(CS, tau, fd, etas.mean(), edges)
    else:
        eta=eta_fit
        thth_red, thth2_red, recov, model, edges_red,w,V = modeler(CS, tau, fd, eta_fit, edges)

    ## Create model Wavefield and Conjugate Wavefield
    ththE_red=thth_red*0
    ththE_red[ththE_red.shape[0]//2,:]=np.conjugate(V)*np.sqrt(w)
    ##Map back to time/frequency space
    recov_E=rev_map(ththE_red,tau,fd,eta,edges_red,hermetian=False)
    model_E=np.fft.ifft2(np.fft.ifftshift(recov_E))[:dspec.shape[0],:dspec.shape[1]]
    model_E*=(dspec.shape[0]*dspec.shape[1]/4)
    model_E[dspec>0]=np.sqrt(dspec[dspec>0])*np.exp(1j*np.angle(model_E[dspec>0]))
    model_E=np.pad(model_E,
                    (   (0,CS.shape[0]-model_E.shape[0]),
                        (0,CS.shape[1]-model_E.shape[1])),
                    mode='constant',
                    constant_values=0)
    recov_E=np.abs(np.fft.fftshift(np.fft.fft2(model_E)))**2
    model_E=model_E[:dspec.shape[0],:dspec.shape[1]]
    N_E=recov_E[:recov_E.shape[0]//4,:].mean()

    model = model[:dspec.shape[0],:dspec.shape[1]]
    model -= model.mean()
    model *= np.nanstd(dspec)/np.std(model)
    model +=np.nanmean(dspec)

    ## Create derotated thth
    thth_derot=thth_red*np.conjugate(thth2_red)

    ##Plots
    grid=plt.GridSpec(6,2)
    plt.figure(figsize=(8,24))
    
    ## Data Dynamic Spectrum
    plt.subplot(grid[0,0])
    plt.imshow(dspec,
               aspect='auto',
               extent=ext_find(time.to(u.min), freq),
               origin='lower',
               vmin=np.nanmean(dspec)-5*np.nanstd(dspec), vmax=np.nanmean(dspec)+5*np.nanstd(dspec))
    plt.xlabel('Time (min)')
    plt.ylabel('Freq (MHz)')
    plt.title('Data Dynamic Spectrum')

    ## Model Dynamic Spectrum
    plt.subplot(grid[0,1])
    plt.imshow(model[:dspec.shape[0],:dspec.shape[1]],
            aspect='auto',
            extent=ext_find(time.to(u.min),freq),
            origin='lower',
            vmin=np.nanmean(dspec)-5*np.nanstd(dspec), vmax=np.nanmean(dspec)+5*np.nanstd(dspec))
    plt.xlabel('Time (min)')
    plt.ylabel('Freq (MHz)')
    plt.title('Model Dynamic Spectrum')

    ## Data Secondary Spectrum
    plt.subplot(grid[1,0])
    plt.imshow(np.abs(CS)**2,
            norm=LogNorm(vmin=np.median(np.abs(CS)**2),vmax=np.abs(CS).max()**2),
            origin='lower',
            aspect='auto',
            extent=ext_find(fd,tau))
    plt.xlim((-fd_lim,fd_lim))
    plt.ylim((0,tau_lim.value))
    plt.xlabel(r'$f_D$ (mHz)')
    plt.ylabel(r'$\tau$ (us)')
    plt.title('Data Secondary Spectrum')
    plt.plot(fd, eta * (fd**2), 'r', alpha=.7)
    plt.xlabel(r'$f_D$ (mHz)')
    plt.ylabel(r'$\tau$ (us)')

    ## Model Secondary Spectrum
    plt.subplot(grid[1,1])
    plt.imshow(np.abs(recov)**2,
            norm=LogNorm(vmin=np.median(np.abs(CS)**2),vmax=np.abs(CS).max()**2),
            origin='lower',
            aspect='auto',
            extent=ext_find(fd,tau))
    plt.xlim((-fd_lim,fd_lim))
    plt.ylim((0,tau_lim.value))
    plt.title('Model Secondary Spectrum')

    ## Data TH-TH
    plt.subplot(grid[2,0])
    plt.imshow(np.abs(thth_red)**2,
            norm=LogNorm(vmin=np.median(np.abs(thth_red)**2),vmax=np.abs(thth_red).max()**2),
            origin='lower',
            aspect='auto',
            extent=[edges_red[0].value,edges_red[-1].value,edges_red[0].value,edges_red[-1].value])
    plt.xlabel(r'$\theta_1$')
    plt.ylabel(r'$\theta_2$')
    plt.title(r'Data $\theta-\theta$')

    ## Model TH-TH
    plt.subplot(grid[2,1])
    plt.imshow(np.abs(thth2_red)**2,
            norm=LogNorm(vmin=np.median(np.abs(thth_red)**2),vmax=np.abs(thth_red).max()**2),
            origin='lower',
            aspect='auto',
            extent=[edges_red[0].value,edges_red[-1].value,edges_red[0].value,edges_red[-1].value])
    plt.xlabel(r'$\theta_1$')
    plt.ylabel(r'$\theta_2$')
    plt.title(r'Model $\theta-\theta$')

    ## Derotated TH-TH Real Part
    plt.subplot(grid[3,0])
    plt.imshow(thth_derot.real,
            norm=SymLogNorm(np.median(np.abs(thth_red)**2),vmin=-np.abs(thth_derot).max(),vmax=np.abs(thth_derot).max()),
            origin='lower',
            aspect='auto',
            extent=[edges_red[0].value,edges_red[-1].value,edges_red[0].value,edges_red[-1].value])
    plt.xlabel(r'$\theta_1$')
    plt.ylabel(r'$\theta_2$')
    plt.title(r'Derotated $\theta-\theta$ (real)')

    ## Derotated TH-TH Imaginary Part
    plt.subplot(grid[3,1])
    plt.imshow(thth_derot.imag,
            norm=SymLogNorm(np.median(np.abs(thth_red)**2),vmin=-np.abs(thth_derot).max(),vmax=np.abs(thth_derot).max()),
            origin='lower',
            aspect='auto',
            extent=[edges_red[0].value,edges_red[-1].value,edges_red[0].value,edges_red[-1].value])
    plt.xlabel(r'$\theta_1$')
    plt.ylabel(r'$\theta_2$')
    plt.title(r'Derotated $\theta-\theta$ (imag)')

    ##Plot Eigenvalue vs Curvature
    plt.subplot(grid[4,:])
    plt.plot(etas,measure)
    if not np.isnan(eta_fit):
        fit_string,err_string = errString(eta_fit,eta_sig)
        plt.plot(
            etas_fit, chi_par(
                etas_fit.value, *fit_res),
            label=r'$\eta$ = %s $\pm$ %s $s^3$' %
            (fit_string, err_string))
        plt.legend()
    if method == 'eigenvalue':
        plt.title('Eigenvalue Search')
        plt.ylabel(r'Largest Eigenvalue')
    else:
        plt.title('Chisquare Search')
        plt.ylabel(r'$\chi^2$')
    plt.xlabel(r'$\eta$ ($s^3$)')

    ## Phase of Wavefield
    plt.subplot(grid[5,0])
    plt.imshow(np.angle(model_E),
               cmap='twilight',
               aspect='auto',
               extent=ext_find(time.to(u.min), freq),
               origin='lower',
               vmin=-np.pi, vmax=np.pi)
    plt.xlabel('Time (min)')
    plt.ylabel('Freq (MHz)')
    plt.title('Recovered Phases')

    ## Secondary Wavefield
    plt.subplot(grid[5,1])
    plt.imshow(recov_E,
            norm=LogNorm(vmin=N_E),
            origin='lower',
            aspect='auto',
            extent=ext_find(fd,tau))
    plt.xlim((-fd_lim,fd_lim))
    plt.ylim((0,tau_lim.value))
    plt.xlabel(r'$f_D$ (mHz)')
    plt.ylabel(r'$\tau$ (us)')
    plt.title('Recovered Secondary Wavefield')
    plt.colorbar()
    plt.tight_layout()

def VLBI_chunk_retrieval(params):
    '''
    Performs phase retrieval on a single time/frequency chunk using multiple
    dynamic spectra and visibilities. Designed for use in parallel phase
    retreival code

    Parameters
    ----------
    params : List
        Contains
        dspec2_list : List
            A list of the overlapping dynamic spectra for all single dishes and visibilities
            ordered as [I1 , V12, ..., V1N, I2, V23,...,IN]
        edges : 1D Astropy Quantity Array
            Bin edges for theta-theta mapping (mHz). Should have an even number of points and be symmetric about 0
        time : 1D Astropy Quanity Array
            Time bins for the section of the spectra being examined (s)
        freq : 1D Astropy Quantity Array
            Frequency channels for the section of the spectra being examined
        eta : Float Quantity
            Arc curvature for the section of the spectra being examined
        idx_t : int
            Time index of chunk being examined
        idx_f : int
            Frequency index of chunk being examined
        npad : int
            Number of zeros paddings to add to end of dspec
        n_dish : int
            Number of stations used for VLBI
        verbose : bool
            Control the number of print statements

    '''

    ## Read parameters
    dspec2_list,edges,time,freq,eta,idx_t,idx_f,npad,n_dish,verbose = params

    ## Verify unit compatability
    time = unit_checks(time,'time2',u.s)
    freq = unit_checks(freq,'freq2',u.MHz)
    eta = unit_checks(eta,'eta',u.s**3)
    edges = unit_checks(edges,'edges',u.mHz)

    if verbose:
        ## Progress reporting
        print("Starting Chunk %s-%s" %(idx_f,idx_t),flush=True)

    ## Determine fd and tau coordinates of Conjugate Spectrum
    fd = fft_axis(time, u.mHz, npad)
    tau = fft_axis(freq, u.us, npad)

    ## Determine which sprectra in dspec2_list are dynamic spectra
    dspec_args=(n_dish*(n_dish+1))/2-np.cumsum(np.linspace(1,n_dish,n_dish))
    thth_red=list()
    for i in range(len(dspec2_list)):
        if np.isin(i,dspec_args):
            ## Pad dynamic spectrum to help with peiodicity problem
            dspec_pad = np.pad(dspec2_list[i],
                        ((0, npad * dspec2_list[i].shape[0]), (0, npad * dspec2_list[i].shape[1])),
                        mode='constant',
                        constant_values=dspec2_list[i].mean())

            ## Calculate Conjugate Spectrum (or Conjugate Visibility)
            CS = np.fft.fftshift(np.fft.fft2(dspec_pad))
            ## Calculate TH-TH for dynamic spectra
            thth_single,edges_red=thth_redmap(CS,tau,fd,eta,edges)
        else:
            ## Pad dynamic spectrum to help with peiodicity problem
            dspec_pad = np.pad(dspec2_list[i],
                        ((0, npad * dspec2_list[i].shape[0]), (0, npad * dspec2_list[i].shape[1])),
                        mode='constant',
                        constant_values=0)

            ## Calculate Conjugate Spectrum (or Conjugate Visibility)
            CS = np.fft.fftshift(np.fft.fft2(dspec_pad))
            ## Calculate THTH for Visiblities
            thth_single,edges_red=thth_redmap(CS,tau,fd,eta,edges,hermetian=False)
        ## Append TH-THT of spectrum to list
        thth_red.append(thth_single)

    ##Determine size of individual spectra
    thth_size=thth_red[0].shape[0]

    ##Create array for composite TH-TH
    thth_comp=np.zeros((thth_size*n_dish,thth_size*n_dish),dtype=complex)

    ## Loop over all pairs of dishes
    for d1 in range(n_dish):
        for d2 in range(n_dish-d1):
            ##Determine position of pair in thth_red list
            idx=int(((n_dish*(n_dish+1))//2)-(((n_dish-d1)*(n_dish-d1+1))//2)+d2)

            ## Insert THTH in apropriate location in composite THTH
            thth_comp[d1*thth_size:(d1+1)*thth_size,(d1+d2)*thth_size:(d1+d2+1)*thth_size]=np.conjugate(thth_red[idx].T)
            ## Make composite TH-TH hermitian by including complex conjugate transpose in mirrored location (Dynamic spectra are along the diagonal and are already Hermitian)
            thth_comp[(d1+d2)*thth_size:(d1+d2+1)*thth_size,d1*thth_size:(d1+1)*thth_size]=thth_red[idx]

    ## Find largest eigvalue and its eigenvector
    w,V=eigsh(thth_comp,1,which='LA')
    w=w[0]
    V=V[:,0]
    thth_temp=np.zeros((thth_size,thth_size),dtype=complex)
    model_E=list()
    ## Loop over all dishes
    for d in range(n_dish):
        ## Build Model TH-TH for dish
        thth_temp*=0
        thth_temp[thth_size//2,:]=np.conjugate(V[d*thth_size:(d+1)*thth_size])*np.sqrt(w)
        recov_E=rev_map(thth_temp,tau,fd,eta,edges_red,hermetian = False)
        ## Map back to frequency/time space
        model_E_temp=np.fft.ifft2(np.fft.ifftshift(recov_E))[:dspec2_list[0].shape[0],:dspec2_list[0].shape[1]]
        model_E_temp*=(dspec2_list[0].shape[0]*dspec2_list[0].shape[1]/4)
        model_E.append(model_E_temp)
    if verbose:
        ##Progress Report
        print("Chunk %s-%s success" %(idx_f,idx_t),flush=True)
    return(model_E,idx_f,idx_t)

def single_chunk_retrieval(params):
    '''
    Performs phase retrieval on a single time/frequency chunk.
    Designed for use in parallel phase retreival code

    Parameters
    ----------
    params : List
        Contains
        dspec2 : 2D Array
            Section of the Dynamic Spectrum to be analyzed
        edges : 1D Astropy Quantity Array
            Bin edges for theta-theta mapping (mHz). Should have an even number of points and be symmetric about 0
        time : 1D Astropy Quanity Array
            Time bins for the section of the spectrum being examined (s)
        freq : 1D Astropy Quantity Array
            Frequency channels for the section of the spectrum being examined
        eta : Float Quantity
            Arc curvature for the section of the spectrum being examined
        idx_t : int
            Time index of chunk being examined
        idx_f : int
            Frequency index of chunk being examined
        npad : int
            Number of zeros paddings to add to end of dspec
        verbose : bool
            Control the number of print statements

    '''
    
    ## Read parameters
    dspec2,edges,time,freq,eta,idx_t,idx_f,npad,verbose = params

    ## Verify unit compatability
    time2 = unit_checks(time,'time2',u.s)
    freq2 = unit_checks(freq,'freq2',u.MHz)
    eta = unit_checks(eta,'eta',u.s**3)
    edges = unit_checks(edges,'edges',u.mHz)

    if verbose:
        ## Progress Reporting
        print("Starting Chunk %s-%s" %(idx_f,idx_t),flush=True)

    ## Determine fd and tau coordinates of Conjugate Spectrum
    fd = fft_axis(time2, u.mHz, npad)
    tau = fft_axis(freq2, u.us, npad)

    ## Pad dynamic spectrum to help with peiodicity problem
    dspec_pad = np.pad(dspec2,
                       ((0, npad * dspec2.shape[0]),
                        (0, npad * dspec2.shape[1])),
                       mode='constant',
                       constant_values=dspec2.mean())

    ## Compute Conjugate Spectrum
    CS = np.fft.fft2(dspec_pad)
    CS = np.fft.fftshift(CS)

    ## Try phase retrieval on chunk
    try:
        ## Calculate Reduced TH-TH and largest eigenvalue/vector pair
        thth_red, thth2_red, recov, model, edges_red,w,V = modeler(CS, tau, fd, eta, edges)

        ## Build model TH-TH for wavefield
        ththE_red=thth_red*0
        ththE_red[ththE_red.shape[0]//2,:]=np.conjugate(V)*np.sqrt(w)
        ##Map back to time/frequency space
        recov_E=rev_map(ththE_red,tau,fd,eta,edges_red,hermetian = False)
        model_E=np.fft.ifft2(np.fft.ifftshift(recov_E))[:dspec2.shape[0],:dspec2.shape[1]]
        model_E*=(dspec2.shape[0]*dspec2.shape[1]/4)
        if verbose:
            ## Progress Reporting
            print("Chunk %s-%s success" %(idx_f,idx_t),flush=True)
    except Exception as e:
        ## If chunk cannot be recovered print Error and return zero array (Prevents failure of a single chunk from ending phase retrieval)
        print(e,flush=True)
        model_E=np.zeros(dspec2.shape,dtype=complex)
    return(model_E,idx_f,idx_t)

def mask_func(w):
    """ 
    Mask function used to weight chunks for mosaic function

    Parameters
    ----------
    w : int
        Length of data to be masked
    """
    x=np.linspace(0,w-1,w)
    return(np.sin((np.pi/2)*x/w)**2)

def mosaic(chunks):
    """ Combine recovered wavefield chunks into a single composite wavefield by correcting for random phase rotation and stacking

    Parameters
    ----------
    chunks 4D Astropy Quantity Array
        Recovered wavfields for all chunks in the form [Chunk # in Freq, Chunk # in Time, Freq within chunk, Time within chunk]
    """
    ## Determine chunks sizes and number in time and freq
    nct=chunks.shape[1]
    ncf=chunks.shape[0]
    cwf=chunks.shape[2]
    cwt=chunks.shape[3]

    ## Prepare E_recov array (output wavefield)
    E_recov=np.zeros(((ncf-1)*(cwf//2)+cwf,(nct-1)*(cwt//2)+cwt),dtype=complex)

    ##Loop over all chunks
    for cf in range(ncf):
        for ct in range(nct):
            ## Select new chunk 
            chunk_new=chunks[cf,ct,:,:]

            ## Find overlap with current wavefield
            chunk_old=E_recov[cf*cwf//2:cf*cwf//2+cwf,ct*cwt//2:ct*cwt//2+cwt]
            mask=np.ones(chunk_new.shape)

            ##Determine Mask for new chunk (chunks will have higher weights towards their centre)
            if cf>0:
                ## All chunks but the first in frequency overlap for the first half in frequency
                mask[:cwf//2,:]*=mask_func(cwf//2)[:,np.newaxis]
            if cf<ncf-1:
                ## All chunks but the last in frequency overlap for the second half in frequency
                mask[cwf//2:,:]*=1-mask_func(cwf//2)[:,np.newaxis]
            if ct>0:
                ## All chunks but the first in time overlap for the first half in time
                mask[:,:cwt//2]*=mask_func(cwt//2)
            if ct<nct-1:
                ## All chunks but the last in time overlap for the second half in time
                mask[:,cwt//2:]*=1-mask_func(cwt//2)
            ##Average phase difference between new chunk and existing wavefield
            rot=np.angle((chunk_old*np.conjugate(chunk_new)*mask).mean())
            ## Add masked and roated new chunk to wavefield
            E_recov[cf*cwf//2:cf*cwf//2+cwf,ct*cwt//2:ct*cwt//2+cwt]+=chunk_new*mask*np.exp(1j*rot)
    return(E_recov)

def two_curve_map(CS, tau, fd, eta1, edges1,eta2,edges2):
    """
    Map from Secondary Spectrum to theta-theta space allowing for arclets with different curvature

    Parameters
    ----------
    CS : 2D Array
        Conjugate Spectrum in [tau,fd] order with (0,0) in center
    tau : 1D Astropy Quantity Array
        Time Delay coordinates of Conjugate Spectrum (us)
    fd : 1D Astropy Quanity Array
        Doppler Shift coordinates of Conjugate Spectrum (mHz)
    eta1 : Float Quantity
        Arc Curvature of the main arc (s**3)
    edges1 : 1D Astropy Quantity Array
        Bin edges in theta1 for theta-theta mapping (mHz).
    eta2 : Float Quanity
        Arc Curvature of the Inverted Arclets
    edges2 : 1D Astropy Quantity Array
            Bin edges for in theta2 theta-theta mapping (mHz). 
    """
    tau = unit_checks(tau,'tau',u.us)
    fd = unit_checks(fd,'fd',u.mHz)
    eta1 = unit_checks(eta1,'eta1',u.s**3)
    edges1 = unit_checks(edges1,'edges1',u.mHz)
    eta2 = unit_checks(eta2,'eta2',u.s**3)
    edges2 = unit_checks(edges2,'edges2',u.mHz)   

    # Find bin centers
    th_cents1 = (edges1[1:] + edges1[:-1]) / 2
    th_cents2 = (edges2[1:] + edges2[:-1]) / 2

    # Calculate theta1 and th2 arrays
    th1 = np.ones((th_cents2.shape[0], th_cents1.shape[0])) * th_cents1
    th2 = np.ones(
        (th_cents2.shape[0], th_cents1.shape[0])) * th_cents2[:, np.newaxis]

    # tau and fd step sizes
    dtau = np.diff(tau).mean()
    dfd = np.diff(fd).mean()

    # Find bin in CS space that each point maps back to
    tau_inv = (((eta1 * th1**2 - eta2*th2**2)
                - tau[1] + dtau/2)//dtau).astype(int)
    fd_inv = (((th1 - th2) - fd[1] + dfd/2)//dfd).astype(int)

    # Define thth
    thth = np.zeros(tau_inv.shape, dtype=complex)

    # Only fill thth points that are within the CS
    pnts = (tau_inv > 0) * (tau_inv < tau.shape[0]-1) * (fd_inv < fd.shape[0]-1)
    thth[pnts] = CS[tau_inv[pnts], fd_inv[pnts]]

    # Preserve flux (int
    thth *= np.sqrt(np.abs(2 * eta1 * th1 - 2 * eta2 * th2)).value

    th2_max = np.sqrt(tau.max() / eta2)
    th1_max = np.sqrt(tau.max() / eta1)
    th_cents1 = (edges1[1:] + edges1[:-1]) / 2
    th_cents2 = (edges2[1:] + edges2[:-1]) / 2
    pnts_1=np.abs(th_cents1)<th1_max
    pnts_2=np.abs(th_cents2)<th2_max
    edges_red1=np.zeros(pnts_1[pnts_1].shape[0]+1)*edges1.unit
    edges_red1[:-1]=edges1[:-1][pnts_1]
    edges_red1[-1]=edges1[1:][pnts_1].max()
    edges_red2=np.zeros(pnts_2[pnts_2].shape[0]+1)*edges2.unit
    edges_red2[:-1]=edges2[:-1][pnts_2]
    edges_red2[-1]=edges2[1:][pnts_2].max()
    thth_red=thth[pnts_2,:][:,pnts_1]
    th_cents1 = (edges_red1[1:] + edges_red1[:-1]) / 2
    th_cents2 = (edges_red2[1:] + edges_red2[:-1]) / 2
    return(thth_red,edges_red1,edges_red2)

def unit_checks(var,name,desired):
    """
    Checks for unit compatibility (Used internally to help provide useful errors)
    
    Parameters
    ----------
    var : Astropy Quanity
        Variable whose units are to be checked
    name : String
        Name of variable for displaying errors
    desired : Astropy Unit
        Desired unit
    
    """
    var*=u.dimensionless_unscaled
    ## Check if var has units
    if u.dimensionless_unscaled.is_equivalent(var.unit):
        ## If there are no units assign desired units and tell user
        var*=desired
        warnings.warn(f'{name} missing units. Assuming {desired}.')
    elif desired.is_equivalent(var.unit):
        ## If var has correct units (or equivalent)
        var=var.to(desired)
    else:
        ## If var has incompatible units return error
        raise u.UnitConversionError(f'{name} units ({var.unit}) not equivalent to {desired}')
    return(var)

def min_edges(fd_lim,fd,tau,eta,factor=2):
    """
    Calculates minimum size of edges array such that the Conjugate Spectrum is oversampled by at least some margin at all points
    
    Parameters
    ----------
    fd_lim : Float Quantity
        Largest value of fd to search out to along main arc
    fd : 1D Astropy Quanity Array
        Doppler Shift coordinates of Conjugate Spectrum (mHz)
    tau : 1D Astropy Quantity Array
        Time Delay coordinates of Conjugate Spectrum (us)
    eta : Float Quanity
        The curvature to calculate edges for (When doing a curvature search this should be the largest curvature to search over)
    factor : Float
        Over sample factor 
    """

    fd_lim = unit_checks(fd_lim,'fD Limit',fd.unit)
    ## Calculate largest fd step such that adjacent points at the top of the arc are within 1/factor tau steps
    dtau_lim = (tau[1]-tau[0])/factor
    dtau_lim /= 2*eta*fd_lim
    ## Calculate largest fd step such that points at the bottom of the arc are within 1/factor fd steps
    dfd_lim = (fd[1]-fd[0])/factor
    ## Cacululate number of points needed to cover -fd_lim to fd_lim with smaller step size limit
    npoints = (2*fd_lim)//(min(dfd_lim,dtau_lim.to(u.mHz)))
    ## Ensure even number of edges points
    npoints += np.mod(npoints,2)
    return(np.linspace(-fd_lim,fd_lim,int(npoints)))

def rotMos(chunks, x):
    """
    Combine recovered wavefield chunks into a single composite wavefield by correcting for random phase rotation and stacking

    Parameters
    ----------
    chunks :4D Astropy Quanity Array
        Recovered wavefields of all chunks in the form [Chunk # in Freq, Chunk # in Time, Freq within chunk, Time within chunk]
    x : 1D Array
        phase rotation of each chunk after the first.
    """
    ## Determine chunks sizes and number in time and freq
    nct = chunks.shape[1]
    ncf = chunks.shape[0]
    cwf = chunks.shape[2]
    cwt = chunks.shape[3]

    ## Prepare E_recov array (output wavefield)
    E_recov = np.zeros(
        ((ncf - 1) * (cwf // 2) + cwf, (nct - 1) * (cwt // 2) + cwt), dtype=complex
    )

    ##Loop over all chunks
    for cf in range(ncf):
        for ct in range(nct):
            ## Select new chunk
            chunk_new = np.copy(chunks[cf, ct, :, :])

            ## Find overlap with current wavefield
            chunk_old = E_recov[
                cf * cwf // 2 : cf * cwf // 2 + cwf, ct * cwt // 2 : ct * cwt // 2 + cwt
            ]
            mask = np.ones(chunk_new.shape)

            ##Determine Mask for new chunk (chunks will have higher weights towards their centre)
            if cf > 0:
                ## All chunks but the first in frequency overlap for the first half in frequency
                mask[: cwf // 2, :] *= mask_func(cwf // 2)[:, np.newaxis]
            if cf < ncf - 1:
                ## All chunks but the last in frequency overlap for the second half in frequency
                mask[cwf // 2 :, :] *= 1 - mask_func(cwf // 2)[:, np.newaxis]
            if ct > 0:
                ## All chunks but the first in time overlap for the first half in time
                mask[:, : cwt // 2] *= mask_func(cwt // 2)
            if ct < nct - 1:
                ## All chunks but the last in time overlap for the second half in time
                mask[:, cwt // 2 :] *= 1 - mask_func(cwt // 2)
            rot = 0
            if cf > 0 or ct > 0:
                rot = x[nct * cf + ct - 1]
            ## Add masked and roated new chunk to wavefield
            E_recov[
                cf * cwf // 2 : cf * cwf // 2 + cwf, ct * cwt // 2 : ct * cwt // 2 + cwt
            ] += (chunk_new * mask * np.exp(1j * rot))
    return E_recov


def rotFit(x, chunks):
    """
    Calculates the sum of the dynamic spectrum for the wavefield produced by rotMos. Should be maximized when all chunks add coherently

    Parameters
    ----------
    x : 1D Array
        phase rotation of each chunk after the first.
    chunks :4D Astropy Quanity Array
        Recovered wavefields of all chunks in the form [Chunk # in Freq, Chunk # in Time, Freq within chunk, Time within chunk]
    """
    E = rotMos(chunks, x)
    res=-np.sum(np.abs(E) ** 2)
    return res


def rotInit(chunks):
    """
    Provides an initial estimate for the phase rotations for rotMos or rotfit

    Parameters
    ----------
    chunks :4D Astropy Quanity Array
        Recovered wavefields of all chunks in the form [Chunk # in Freq, Chunk # in Time, Freq within chunk, Time within chunk]
    """
    ## Determine chunks sizes and number in time and freq
    nct = chunks.shape[1]
    ncf = chunks.shape[0]
    cwf = chunks.shape[2]
    cwt = chunks.shape[3]

    ## Prepare E_recov array (output wavefield)
    E_recov = np.zeros(
        ((ncf - 1) * (cwf // 2) + cwf, (nct - 1) * (cwt // 2) + cwt), dtype=complex
    )

    x = np.zeros((ncf * nct - 1))
    ##Loop over all chunks
    for cf in range(ncf):
        for ct in range(nct):
            ## Select new chunk
            chunk_new = np.copy(chunks[cf, ct, :, :])

            ## Find overlap with current wavefield
            chunk_old = E_recov[
                cf * cwf // 2 : cf * cwf // 2 + cwf, ct * cwt // 2 : ct * cwt // 2 + cwt
            ]
            mask = np.ones(chunk_new.shape)

            ##Determine Mask for new chunk (chunks will have higher weights towards their centre)
            if cf > 0:
                ## All chunks but the first in frequency overlap for the first half in frequency
                mask[: cwf // 2, :] *= mask_func(cwf // 2)[:, np.newaxis]
            if cf < ncf - 1:
                ## All chunks but the last in frequency overlap for the second half in frequency
                mask[cwf // 2 :, :] *= 1 - mask_func(cwf // 2)[:, np.newaxis]
            if ct > 0:
                ## All chunks but the first in time overlap for the first half in time
                mask[:, : cwt // 2] *= mask_func(cwt // 2)
            if ct < nct - 1:
                ## All chunks but the last in time overlap for the second half in time
                mask[:, cwt // 2 :] *= 1 - mask_func(cwt // 2)
            ##Average phase difference between new chunk and existing wavefield
            rot = np.angle((chunk_old * np.conjugate(chunk_new) * mask).mean())
            ## Add masked and roated new chunk to wavefield
            E_recov[
                cf * cwf // 2 : cf * cwf // 2 + cwf, ct * cwt // 2 : ct * cwt // 2 + cwt
            ] += (chunk_new * mask * np.exp(1j * rot))
            if cf > 0 or ct > 0:
                x[cf * nct + ct - 1] = rot
    return x

def rotDer(x,chunks):
    """
    Analytic calculation of the gradient of rotFit for a given set of phase rotations and chunks

    Parameters
    ----------
    x : 1D Array
        phase rotation of each chunk after the first.
    chunks : 4D Astropy Quanity Array
        Recovered wavefields of all chunks in the form [Chunk # in Freq, Chunk # in Time, Freq within chunk, Time within chunk]
    """
    nct = chunks.shape[1]
    ncf = chunks.shape[0]
    cwf = chunks.shape[2]
    cwt = chunks.shape[3]
    E0=rotMos(chunks, x)
    derivative=np.zeros(x.shape)
    for cf in range(ncf):
        for ct in range(nct):
            if cf > 0 or ct > 0:
                ## Select new chunk
                y = np.copy(chunks[cf, ct, :, :])

                ## Find overlap with current wavefield
                xx = np.copy(E0[
                    cf * cwf // 2 : cf * cwf // 2 + cwf, ct * cwt // 2 : ct * cwt // 2 + cwt
                ])
                mask = np.ones(y.shape)

                ##Determine Mask for new chunk (chunks will have higher weights towards their centre)
                if cf > 0:
                    ## All chunks but the first in frequency overlap for the first half in frequency
                    mask[: cwf // 2, :] *= mask_func(cwf // 2)[:, np.newaxis]
                if cf < ncf - 1:
                    ## All chunks but the last in frequency overlap for the second half in frequency
                    mask[cwf // 2 :, :] *= 1 - mask_func(cwf // 2)[:, np.newaxis]
                if ct > 0:
                    ## All chunks but the first in time overlap for the first half in time
                    mask[:, : cwt // 2] *= mask_func(cwt // 2)
                if ct < nct - 1:
                    ## All chunks but the last in time overlap for the second half in time
                    mask[:, cwt // 2 :] *= 1 - mask_func(cwt // 2)
                y*=mask
                rot=x[nct * cf + ct - 1]
                xx-=(y * np.exp(1j * rot))
                derivative[nct * cf + ct - 1] = np.sum(2*np.imag(np.conjugate(xx)*y*np.exp(1j*rot)))
    return(derivative)

def fullMos(chunks, p):
    """Combine recovered wavefield chunks into a single composite wavefield by correcting for random phase rotation, rescaling, and stacking

    Parameters
    ----------
    chunks : 4D Astropy Quanity Array
        Recovered wavefields of all chunks in the form [Chunk # in Freq, Chunk # in Time, Freq within chunk, Time within chunk]
    p : 1D Array
        Phase rotation of each chunk after the first and then amplitude scaling for all chunks 
    """
    ## Determine chunks sizes and number in time and freq
    nct = chunks.shape[1]
    ncf = chunks.shape[0]
    cwf = chunks.shape[2]
    cwt = chunks.shape[3]

    ## Prepare E_recov array (output wavefield)
    E_recov = np.zeros(
        ((ncf - 1) * (cwf // 2) + cwf, (nct - 1) * (cwt // 2) + cwt), dtype=complex
    )

    ##Loop over all chunks
    for cf in range(ncf):
        for ct in range(nct):
            idx = cf * nct + ct
            ## Select new chunk
            chunk_new = np.copy(chunks[cf, ct, :, :])

            ## Find overlap with current wavefield
            chunk_old = E_recov[
                cf * cwf // 2 : cf * cwf // 2 + cwf, ct * cwt // 2 : ct * cwt // 2 + cwt
            ]
            mask = np.ones(chunk_new.shape)

            ##Determine Mask for new chunk (chunks will have higher weights towards their centre)
            if cf > 0:
                ## All chunks but the first in frequency overlap for the first half in frequency
                mask[: cwf // 2, :] *= mask_func(cwf // 2)[:, np.newaxis]
            if cf < ncf - 1:
                ## All chunks but the last in frequency overlap for the second half in frequency
                mask[cwf // 2 :, :] *= 1 - mask_func(cwf // 2)[:, np.newaxis]
            if ct > 0:
                ## All chunks but the first in time overlap for the first half in time
                mask[:, : cwt // 2] *= mask_func(cwt // 2)
            if ct < nct - 1:
                ## All chunks but the last in time overlap for the second half in time
                mask[:, cwt // 2 :] *= 1 - mask_func(cwt // 2)
            rot = 0
            if idx > 0:
                phi = p[idx - 1]
            else:
                phi = 0
            A = p[idx + ncf * nct - 1]
            ## Add masked and roated new chunk to wavefield
            E_recov[
                cf * cwf // 2 : cf * cwf // 2 + cwf, ct * cwt // 2 : ct * cwt // 2 + cwt
            ] += (A * chunk_new * mask * np.exp(1j * phi))
    return E_recov


def fullMosFit(p, chunks, dspec, N):
    """Combine recovered wavefield chunks into a single composite wavefield by correcting for random phase rotation, rescaling, and stacking

    Parameters
    ----------
    p : 1D Array
        Phase rotation of each chunk after the first and then amplitude scaling for all chunks c
    chunks : 4D Astropy Quanity Array
        Recovered wavefields of all chunks in the form [Chunk # in Freq, Chunk # in Time, Freq within chunk, Time within chunk]
    dspec : 2D Array
        Dynamic Spectrum to be fit to
    N : 2D Array
        Point by point noise standard deviation for Dynamic Spectrum
    """
    W = fullMos(chunks, p)
    M = np.abs(W) ** 2
    res = np.nansum(np.power((M - dspec[:M.shape[0],:M.shape[1]]) / N[:M.shape[0],:M.shape[1]], 2))
    return res


def fullMosGrad(p, chunks, dspec, N):
    """Analysic gradient of fullMosFit

    Parameters
    ----------
    p : 1D Array
        Phase rotation of each chunk after the first and then amplitude scaling for all chunks c
    chunks : 4D Astropy Quanity Array
        Recovered wavefields of all chunks in the form [Chunk # in Freq, Chunk # in Time, Freq within chunk, Time within chunk]
    dspec : 2D Array
        Dynamic Spectrum to be fit to
    N : 2D Array
        Point by point noise standard deviation for Dynamic Spectrum
    
    """
    nct = chunks.shape[1]
    ncf = chunks.shape[0]
    cwf = chunks.shape[2]
    cwt = chunks.shape[3]
    W = fullMos(chunks, p)
    M = np.abs(W) ** 2
    weight = 4 * (M - dspec)
    grad = np.zeros(p.shape[0])
    for cf in range(ncf):
        for ct in range(nct):
            idx = cf * nct + ct
            y = np.copy(chunks[cf, ct, :, :])

            ## Find overlap with current wavefield
            xx = weight[
                cf * cwf // 2 : cf * cwf // 2 + cwf, ct * cwt // 2 : ct * cwt // 2 + cwt
            ]
            Nse = N[
                cf * cwf // 2 : cf * cwf // 2 + cwf, ct * cwt // 2 : ct * cwt // 2 + cwt
            ]
            mask = np.ones(y.shape)

            ##Determine Mask for new chunk (chunks will have higher weights towards their centre)
            if cf > 0:
                ## All chunks but the first in frequency overlap for the first half in frequency
                mask[: cwf // 2, :] *= mask_func(cwf // 2)[:, np.newaxis]
            if cf < ncf - 1:
                ## All chunks but the last in frequency overlap for the second half in frequency
                mask[cwf // 2 :, :] *= 1 - mask_func(cwf // 2)[:, np.newaxis]
            if ct > 0:
                ## All chunks but the first in time overlap for the first half in time
                mask[:, : cwt // 2] *= mask_func(cwt // 2)
            if ct < nct - 1:
                ## All chunks but the last in time overlap for the second half in time
                mask[:, cwt // 2 :] *= 1 - mask_func(cwt // 2)
            y *= mask
            if idx > 0:
                phi = p[idx - 1]
            else:
                phi = 0
            A = p[idx + ncf * nct - 1]

            temp = np.conjugate(
                np.nansum(
                    xx
                    * y
                    * np.exp(1j * phi)
                    * np.conjugate(
                        W[
                            cf * cwf // 2 : cf * cwf // 2 + cwf,
                            ct * cwt // 2 : ct * cwt // 2 + cwt,
                        ]
                    )
                    / Nse**2
                )
            )
            if idx > 0:
                grad[idx - 1] = A * temp.imag
            grad[idx + ncf * nct - 1] = temp.real
    return grad


def fullMosHess(p, chunks, dspec, N):
    """Analysic Hessian of fullMosFit

    Parameters
    ----------
    p : 1D Array
        Phase rotation of each chunk after the first and then amplitude scaling for all chunks c
    chunks : 4D Astropy Quanity Array
        Recovered wavefields of all chunks in the form [Chunk # in Freq, Chunk # in Time, Freq within chunk, Time within chunk]
    dspec : 2D Array
        Dynamic Spectrum to be fit to
    N : 2D Array
        Point by point noise standard deviation for Dynamic Spectrum
    
    """

    nct = chunks.shape[1]
    ncf = chunks.shape[0]
    cwf = chunks.shape[2]
    cwt = chunks.shape[3]
    W = fullMos(chunks, p)
    Ws = np.conjugate(W)
    M = np.abs(W) ** 2
    weight =  (M - dspec)
    H = np.zeros((p.shape[0], p.shape[0]))
    for cfN in range(ncf):
        for ctN in range(nct):
            idxN = cfN * nct + ctN
            yN = np.copy(chunks[cfN, ctN, :, :])

            ## Find overlap with current wavefield
            wtN = weight[
                cfN * cwf // 2 : cfN * cwf // 2 + cwf,
                ctN * cwt // 2 : ctN * cwt // 2 + cwt,
            ]
            NseN = N[
                cfN * cwf // 2 : cfN * cwf // 2 + cwf,
                ctN * cwt // 2 : ctN * cwt // 2 + cwt,
            ]
            mask = np.ones(yN.shape)

            ##Determine Mask for new chunk (chunks will have higher weights towards their centre)
            if cfN > 0:
                ## All chunks but the first in frequency overlap for the first half in frequency
                mask[: cwf // 2, :] *= mask_func(cwf // 2)[:, np.newaxis]
            if cfN < ncf - 1:
                ## All chunks but the last in frequency overlap for the second half in frequency
                mask[cwf // 2 :, :] *= 1 - mask_func(cwf // 2)[:, np.newaxis]
            if ctN > 0:
                ## All chunks but the first in time overlap for the first half in time
                mask[:, : cwt // 2] *= mask_func(cwt // 2)
            if ctN < nct - 1:
                ## All chunks but the last in time overlap for the second half in time
                mask[:, cwt // 2 :] *= 1 - mask_func(cwt // 2)
            yN *= mask
            idpN = idxN - 1
            if idpN > -1:
                phiN = p[idpN]
            else:
                phiN = 0
            yN*=np.exp(1j*phiN)
            idAN = idxN + ncf * nct - 1
            AN = p[idAN]
            tempN = (
                yN
                * Ws[
                    cfN * cwf // 2 : cfN * cwf // 2 + cwf,
                    ctN * cwt // 2 : ctN * cwt // 2 + cwt,
                ]
            )

            for dt in np.array([-1,0,1]):
                if dt == -1:
                    olNt = np.linspace(0, cwt // 2 - 1, cwt // 2).astype(int)
                    olMt = np.linspace(cwt // 2, cwt - 1, cwt // 2).astype(int)
                elif dt == 0:
                    olNt = np.linspace(0, cwt - 1, cwt).astype(int)
                    olMt = np.linspace(0, cwt - 1, cwt).astype(int)
                else:
                    olMt = np.linspace(0, cwt // 2 - 1, cwt // 2).astype(int)
                    olNt = np.linspace(cwt // 2, cwt - 1, cwt // 2).astype(int)
                for df in np.array([-1,0,1]):
                    if df == -1:
                        olNf = np.linspace(0, cwf // 2 - 1, cwf // 2).astype(int)
                        olMf = np.linspace(cwf // 2, cwf - 1, cwf // 2).astype(int)
                    elif df == 0:
                        olNf = np.linspace(0, cwf - 1, cwf).astype(int)
                        olMf = np.linspace(0, cwf - 1, cwf).astype(int)
                    else:
                        olMf = np.linspace(0, cwf // 2 - 1, cwf // 2).astype(int)
                        olNf = np.linspace(cwf // 2, cwf - 1, cwf // 2).astype(int)
                    cfM = cfN + df
                    ctM = ctN + dt
                    if -1 < cfM < ncf and -1 < ctM < nct:
                        idxM = cfM * nct + ctM
                        yM = np.copy(chunks[cfM, ctM, :, :])
                        mask = np.ones(yN.shape)

                        ##Determine Mask for new chunk (chunks will have higher weights towards their centre)
                        if cfM > 0:
                            ## All chunks but the first in frequency overlap for the first half in frequency
                            mask[: cwf // 2, :] *= mask_func(cwf // 2)[
                                :, np.newaxis
                            ]
                        if cfM < ncf - 1:
                            ## All chunks but the last in frequency overlap for the second half in frequency
                            mask[cwf // 2 :, :] *= (
                                1 - mask_func(cwf // 2)[:, np.newaxis]
                            )
                        if ctM > 0:
                            ## All chunks but the first in time overlap for the first half in time
                            mask[:, : cwt // 2] *= mask_func(cwt // 2)
                        if ctM < nct - 1:
                            ## All chunks but the last in time overlap for the second half in time
                            mask[:, cwt // 2 :] *= 1 - mask_func(cwt // 2)
                        yM *= mask
                        idpM = idxM - 1
                        if idpM > -1:
                            phiM = p[idpM]
                        else:
                            phiM = 0
                        yM*=np.exp(1j*phiM)
                        idAM = idxM + ncf * nct - 1
                        AM = p[idAM]
                        tempM = (
                            yM
                            * Ws[
                                cfM * cwf // 2 : cfM * cwf // 2 + cwf,
                                ctM * cwt // 2 : ctM * cwt // 2 + cwt,
                            ]
                        )

                        
                        dAndAm = 8 * np.real(tempM[olMf][:, olMt]) * np.real(
                            tempN[olNf][:, olNt]
                        ) + 4 * wtN[olNf][:, olNt] * np.real(
                            np.conjugate(yM[olMf][:, olMt]) * yN[olNf][:, olNt]
                        )
                        dAndAm = np.sum(dAndAm / (NseN[olNf][:, olNt] ** 2))
                        H[idAN, idAM] = dAndAm
                        H[idAM, idAN] = dAndAm
                        if idxM > 0:
                            dAndpm = -8 * AM * np.imag(tempM[olMf][:, olMt]) * np.real(
                                tempN[olNf][:, olNt]
                            ) + 4 * wtN[olNf][:, olNt] * AM * np.imag(
                                yN[olNf][:, olNt] * np.conjugate(yM[olMf][:, olMt])
                            )
                            if idxM == idxN:
                                dAndpm -= (
                                    4
                                    * wtN[olNf][:, olNt]
                                    * np.imag(tempN[olNf][:, olNt])
                                )
                            dAndpm = np.sum(dAndpm / (NseN[olNf][:, olNt] ** 2))
                            H[idAN, idpM] = dAndpm
                            H[idpM, idAN] = dAndpm
                            if idxN > 0:
                                dpndpm = 8 * AN * AM * np.imag(
                                    tempM[olMf][:, olMt]
                                ) * np.imag(tempN[olNf][:, olNt]) + 4 * AN * AM * wtN[
                                    olNf][:, olNt
                                ] * np.real(
                                    np.conjugate(yM[olMf][:, olMt]) * yN[olNf][:, olNt]
                                )
                                if idxM == idxN:
                                    dpndpm -= (
                                        4
                                        * AN
                                        * wtN[olNf][:, olNt]
                                        * np.real(tempN[olNf][:, olNt])
                                    )
                                dpndpm=np.sum(dpndpm/  (NseN[olNf][:, olNt] ** 2))
                                H[idpM, idpN] = dpndpm
                                H[idpN, idpM] = dpndpm
    return H

def errString(fit,sig):

    '''
    Convert a measurement and a standard deviation into strings in scientific notion for plot labels

     Parameters
    ----------
    fit : Float Quantity
        Fitted Value
    sig : Float Quanity
        Standard Deviation of fit
    
    '''
    exp_fit = int(('%.0e' % fit.value)[2:])
    exp_err = int(('%.0e' % sig.value)[2:])

    if exp_err==exp_fit:
        fmt = "{:.%se}" % (exp_fit - exp_err)
        fit_string = fmt.format(fit.value)
        fit_string = fit_string[:fit_string.index('e')]
        err_string = fmt.format(sig.value)
        if err_string[0]=='1':
            exp_err-=1
            fmt = "{:.%se}" % (exp_fit - exp_err)
            fit_string = fmt.format(fit.value)
            fit_string = fit_string[:fit_string.index('e')]
            err_string = fmt.format(sig.value)
    elif exp_fit>exp_err:
        fmt = "{:.%se}" % (exp_fit - exp_err)
        fit_string = fmt.format(fit.value)
        fit_string = fit_string[:fit_string.index('e')]
        err_string = '0%s' % fmt.format(10**exp_fit + sig.value)
        err_string =err_string[err_string.index('.'):]
        if err_string[1]=='1':
            exp_err-=1
            fmt = "{:.%se}" % (exp_fit - exp_err)
            fit_string = fmt.format(fit.value)
            fit_string = fit_string[:fit_string.index('e')]
            err_string = '0%s' % fmt.format(10**exp_fit + sig.value)
            err_string =err_string[err_string.index('.'):]
        err_string='0'+err_string
    else:
        fmt = "{:.%se}" % (exp_err - exp_fit)
        err_string = fmt.format(sig.value)
        err_string = err_string
        fit_string = '0%s' % fmt.format(10**exp_err + fit.value)
        fit_string ='0'+fit_string[fit_string.index('.'):fit_string.index('e')]
    if err_string[err_string.index('e'):]== 'e+00' :
            err_string=err_string[:err_string.index('e')]
        
    return(fit_string,err_string)

<<<<<<< HEAD
def errCalc(etas,eigs,fitPars):
    M = chi_par(etas.value, *fitPars)
    sigEstimate = np.std(eigs - M)
    x0Err = np.sqrt(2/np.sum(4*fitPars[0]*(2*fitPars[0]*(fitPars[1]-etas.value)**2 + M - eigs)))*sigEstimate
    return(x0Err)
=======
def calc_asymmetry(params):
    '''
    Calculates the arc asymmetry from the theta-theta transform

    Parameters
    ----------
    params : List
        Contains
        dspec2 : 2D Array
            Section of the Dynamic Spectrum to be analyzed
        edges : 1D Astropy Quantity Array
            Bin edges for theta-theta mapping (mHz). Should have an even number of points and be symmetric about 0
        time : 1D Astropy Quanity Array
            Time bins for the section of the spectrum being examined (s)
        freq : 1D Astropy Quantity Array
            Frequency channels for the section of the spectrum being examined
        eta : Float Quantity
            Arc curvature for the section of the spectrum being examined
        idx_t : int
            Time index of chunk being examined
        idx_f : int
            Frequency index of chunk being examined
        npad : int
            Number of zeros paddings to add to end of dspec
        verbose : bool
            Control the number of print statements

    '''
    
    ## Read parameters
    dspec2,edges,time,freq,eta,idx_t,idx_f,npad,verbose = params

    ## Verify unit compatability
    time2 = unit_checks(time,'time2',u.s)
    freq2 = unit_checks(freq,'freq2',u.MHz)
    eta = unit_checks(eta,'eta',u.s**3)
    edges = unit_checks(edges,'edges',u.mHz)

    if verbose:
        ## Progress Reporting
        print("Starting Chunk %s-%s" %(idx_f,idx_t),flush=True)

    ## Determine fd and tau coordinates of Conjugate Spectrum
    fd = fft_axis(time2, u.mHz, npad)
    tau = fft_axis(freq2, u.us, npad)

    ## Pad dynamic spectrum to help with peiodicity problem
    dspec_pad = np.pad(dspec2,
                       ((0, npad * dspec2.shape[0]),
                        (0, npad * dspec2.shape[1])),
                       mode='constant',
                       constant_values=dspec2.mean())

    ## Compute Conjugate Spectrum
    CS = np.fft.fft2(dspec_pad)
    CS = np.fft.fftshift(CS)

    ## Try phase retrieval on chunk
    try:
        ## Calculate Reduced TH-TH and largest eigenvalue/vector pair
        thth_red, thth2_red, recov, model, edges_red,w,V = modeler(CS, tau, fd, eta, edges)
        cents=(edges_red[1:]+edges_red[:-1])/2
        leftV = V[:(cents.shape[0]-1)//2]
        rightV = V[1+(cents.shape[0]-1)//2:]
        asymm = (np.sum(np.abs(leftV)**2)- np.sum(np.abs(rightV)**2))/(np.sum(np.abs(leftV)**2) + np.sum(np.abs(rightV)**2))
        if verbose:
            ## Progress Reporting
            print("Chunk %s-%s success" %(idx_f,idx_t),flush=True)
    except Exception as e:
        ## If chunk cannot be recovered print Error and return zero array (Prevents failure of a single chunk from ending phase retrieval)
        print(e,flush=True)
        asymm = np.nan
    return(asymm,idx_f,idx_t)
>>>>>>> bc8ff8d6
<|MERGE_RESOLUTION|>--- conflicted
+++ resolved
@@ -1840,13 +1840,12 @@
         
     return(fit_string,err_string)
 
-<<<<<<< HEAD
 def errCalc(etas,eigs,fitPars):
     M = chi_par(etas.value, *fitPars)
     sigEstimate = np.std(eigs - M)
     x0Err = np.sqrt(2/np.sum(4*fitPars[0]*(2*fitPars[0]*(fitPars[1]-etas.value)**2 + M - eigs)))*sigEstimate
     return(x0Err)
-=======
+
 def calc_asymmetry(params):
     '''
     Calculates the arc asymmetry from the theta-theta transform
@@ -1919,5 +1918,4 @@
         ## If chunk cannot be recovered print Error and return zero array (Prevents failure of a single chunk from ending phase retrieval)
         print(e,flush=True)
         asymm = np.nan
-    return(asymm,idx_f,idx_t)
->>>>>>> bc8ff8d6
+    return(asymm,idx_f,idx_t)