--- conflicted
+++ resolved
@@ -45,11 +45,7 @@
     return A * (x - x0)**2 + C
 
 
-<<<<<<< HEAD
-def thth_map(SS, tau, fd, eta, edges, hermetian=True):
-=======
-def thth_map(CS, tau, fd, eta, edges,hermetian=True):
->>>>>>> 4ec97445
+def thth_map(CS, tau, fd, eta, edges, hermetian=True):
     """Map from Secondary Spectrum to theta-theta space
 
     Arguments:
@@ -74,17 +70,10 @@
     dtau = np.diff(tau).mean()
     dfd = np.diff(fd).mean()
 
-<<<<<<< HEAD
-    # Find bin in SS space that each point maps back to
-    tau_inv = (((eta * (th1**2 - th2**2)) * u.mHz**2
-                - tau[0] + dtau / 2) // dtau).astype(int)
-    fd_inv = (((th1 - th2) * u.mHz - fd[0] + dfd / 2) // dfd).astype(int)
-=======
     # Find bin in CS space that each point maps back to
     tau_inv = (((eta * (th1**2 - th2**2))
                 - tau[0] + dtau/2)//dtau).astype(int)
-    fd_inv = (((th1 - th2) - fd[0] + dfd/2)//dfd).astype(int)
->>>>>>> 4ec97445
+    fd_inv = (((th1 - th2) - fd[0] + dfd / 2) // dfd).astype(int)
 
     # Define thth
     thth = np.zeros(tau_inv.shape, dtype=complex)
@@ -106,11 +95,7 @@
     return thth
 
 
-<<<<<<< HEAD
-def thth_redmap(SS, tau, fd, eta, edges, hermetian=True):
-=======
-def thth_redmap(CS, tau, fd, eta, edges,hermetian=True):
->>>>>>> 4ec97445
+def thth_redmap(CS, tau, fd, eta, edges, hermetian=True):
     """
     Map from Secondary Spectrum to theta-theta space for the largest
     possible filled in sqaure within edges
@@ -123,45 +108,27 @@
     edges -- 1d numpy array with the edges of the theta bins(symmetric about 0)
     """
 
-    tau = unit_checks(tau,'tau',u.us)
-    fd = unit_checks(fd,'fd',u.mHz)
-    eta = unit_checks(eta,'eta',u.s**3)
-    edges = unit_checks(edges,'edges',u.mHz)
+    tau = unit_checks(tau, 'tau', u.us)
+    fd = unit_checks(fd, 'fd', u.mHz)
+    eta = unit_checks(eta, 'eta', u.s**3)
+    edges = unit_checks(edges, 'edges', u.mHz)
 
     # Find full thth
-<<<<<<< HEAD
-    thth = thth_map(SS, tau, fd, eta, edges, hermetian)
-
-    # Find region that is fully within SS
+    thth = thth_map(CS, tau, fd, eta, edges, hermetian)
+
+    # Find region that is fully within CS
     th_cents = (edges[1:] + edges[:-1]) / 2
     th_cents -= th_cents[np.abs(th_cents) == np.abs(th_cents).min()]
-    th_pnts = ((th_cents**2) * eta.value < np.abs(tau.max().value)) * \
-        (np.abs(th_cents) < np.abs(fd.max()).value / 2)
+    th_pnts = ((th_cents**2) * eta < np.abs(tau.max())) * \
+        (np.abs(th_cents) < np.abs(fd.max()) / 2)
     thth_red = thth[th_pnts, :][:, th_pnts]
     edges_red = th_cents[th_pnts]
-    edges_red = (edges_red[:-1] + edges_red[1:]) / 2
-    edges_red = np.concatenate((np.array([edges_red[0] -
-                                          np.diff(edges_red).mean()]),
-                                edges_red, np.array([edges_red[-1] +
-                                                     np.diff(edges_red).
-                                                     mean()])))
-=======
-    thth = thth_map(CS, tau, fd, eta, edges,hermetian)
-
-    # Find region that is fully within CS
-    th_cents = (edges[1:]+edges[:-1])/2
-    th_cents -= th_cents[np.abs(th_cents) == np.abs(th_cents).min()]
-    th_pnts = ((th_cents**2)*eta < np.abs(tau.max())) * \
-        (np.abs(th_cents) < np.abs(fd.max())/2)
-    thth_red = thth[th_pnts, :][:, th_pnts]
-    edges_red = th_cents[th_pnts]
-    edges_red = (edges_red[:-1]+edges_red[1:])/2
+    edges_red = (edges_red[:-1]+edges_red[1:]) / 2
     edges_red = np.concatenate((np.array([edges_red[0].value -
                                           np.diff(edges_red.value).mean()]),
                                 edges_red.value, np.array([edges_red[-1].value +
                                                      np.diff(edges_red.value).
                                                      mean()])))*edges_red.unit
->>>>>>> 4ec97445
     return thth_red, edges_red
 
 
@@ -186,50 +153,6 @@
     th_cents = (edges[1:] + edges[:-1]) / 2
     th_cents -= th_cents[np.abs(th_cents) == np.abs(th_cents).min()]
 
-<<<<<<< HEAD
-    fd_map = (th_cents[np.newaxis, :] - th_cents[:, np.newaxis])
-    tau_map = eta.value * (th_cents[np.newaxis, :]**2 -
-                           th_cents[:, np.newaxis]**2)
-    fd_edges = (np.linspace(0, fd.shape[0], fd.shape[0] + 1) - 0.5)\
-        * (fd[1] - fd[0]).value + fd[0].value
-    tau_edges = (np.linspace(0, tau.shape[0], tau.shape[0] + 1) - 0.5)\
-        * (tau[1] - tau[0]).value + tau[0].value
-
-    recov = np.histogram2d(np.ravel(fd_map),
-                           np.ravel(tau_map),
-                           bins=(fd_edges, tau_edges),
-                           weights=np.ravel(thth / np.sqrt(
-                               np.abs(2 * eta * fd_map.T).value)).real)[0] + \
-        np.histogram2d(np.ravel(fd_map),
-                       np.ravel(tau_map),
-                       bins=(fd_edges, tau_edges),
-                       weights=np.ravel(thth / np.sqrt(
-                           np.abs(2 * eta * fd_map.T).value)).imag)[0] * 1j
-    norm = np.histogram2d(np.ravel(fd_map),
-                          np.ravel(tau_map),
-                          bins=(fd_edges, tau_edges))[0]
-    if isdspec:
-        recov += np.histogram2d(np.ravel(-fd_map),
-                                np.ravel(-tau_map),
-                                bins=(fd_edges, tau_edges),
-                                weights=np.ravel(thth / np.sqrt(
-                                    np.abs(2 * eta *
-                                           fd_map.T).value)).real)[0] -\
-            np.histogram2d(np.ravel(-fd_map),
-                           np.ravel(-tau_map),
-                           bins=(fd_edges, tau_edges),
-                           weights=np.ravel(thth / np.sqrt(
-                               np.abs(2 * eta * fd_map.T).value)).imag)[0] * 1j
-        norm += np.histogram2d(np.ravel(-fd_map),
-                               np.ravel(-tau_map),
-                               bins=(fd_edges, tau_edges))[0]
-    recov /= norm
-    recov = np.nan_to_num(recov)
-    return(recov.T)
-
-
-def modeler(SS, tau, fd, eta, edges, fd2=None, tau2=None):
-=======
     fd_map=(th_cents[np.newaxis,:]-th_cents[:,np.newaxis])
     tau_map=eta.value*(th_cents[np.newaxis,:]**2-th_cents[:,np.newaxis]**2)
     fd_edges=(np.linspace(0,fd.shape[0],fd.shape[0]+1)-.5)*(fd[1]-fd[0]).value+fd[0].value
@@ -263,52 +186,20 @@
     recov=np.nan_to_num(recov)
     return(recov.T)
 
-def modeler(CS, tau, fd, eta, edges,fd2=None,tau2=None):
->>>>>>> 4ec97445
+def modeler(CS, tau, fd, eta, edges, fd2=None, tau2=None):
     """
     Create theta-theta array as well as model theta-theta, Conjugate Spectrum
     and Dynamic Spectrum from data conjugate spectrum and curvature
 
     Arguments:
-<<<<<<< HEAD
-    SS -- 2d complex numpy array of the Conjugate Spectrum
-    tau -- 1d array of tau values for conjugate spectrum in ascending order
-        with units
-    fd -- 1d array of fd values for conjugate spectrum in ascending order
-        with units
-=======
     CS -- 2d complex numpy array of the Conjugate Spectrum
     tau -- 1d array of tau values for conjugate spectrum in ascending order with units
     fd -- 1d array of fd values for conjugate spectrum in ascending order with units
->>>>>>> 4ec97445
     eta -- curvature of main arc in units of (tau/fd^2)
     edges -- 1d array of coordinate of bin edges in theta-theta array
     fd2 --  fd values for reverse theta-theta map (defaults to fd)
     tau2 -- tau values for reverse theta-theta map (defaults to tau)
     """
-<<<<<<< HEAD
-
-    if fd2 is None:
-        fd2 = fd
-    if tau2 is None:
-        tau2 = tau
-    thth_red, edges_red = thth_redmap(SS, tau, fd, eta, edges)
-    # Find first eigenvector and value
-    w, V = eigsh(thth_red, 1, which='LA')
-    w = w[0]
-    V = V[:, 0]
-    # Use larges eigenvector/value as model
-    thth2_red = np.outer(V, np.conjugate(V))
-    thth2_red *= np.abs(w)
-    #  Map back to SS for high
-    # thth2_red[thth_red==0]=0
-    recov = rev_map(thth2_red, tau2, fd2, eta, edges_red)
-    model = np.fft.ifft2(np.fft.ifftshift(recov)).real
-    return(thth_red, thth2_red, recov, model, edges_red, w, V)
-
-
-def chisq_calc(dspec, SS, tau, fd, eta, edges, mask, N, fd2=None, tau2=None):
-=======
     tau = unit_checks(tau,'tau',u.us)
     fd = unit_checks(fd,'fd',u.mHz)
     eta = unit_checks(eta,'eta',u.s**3)
@@ -337,23 +228,14 @@
     return(thth_red,thth2_red,recov,model,edges_red,w,V)
 
 def chisq_calc(dspec,CS, tau, fd, eta, edges,mask,N,fd2=None,tau2=None):
->>>>>>> 4ec97445
     """
     Calculate chisq value for modeled dynamic spectrum for a given curvature
 
     Arguments:
     dspec -- 2d array of observed dynamic spectrum
-<<<<<<< HEAD
-    SS -- 2d array of conjugate spectrum
-    tau -- 1d array of tau values for conjugate spectrum in ascending order
-        with units
-    fd -- 1d array of fd values for conjugate spectrum in ascending order
-        with units
-=======
     CS -- 2d array of conjugate spectrum
     tau -- 1d array of tau values for conjugate spectrum in ascending order with units
     fd -- 1d array of fd values for conjugate spectrum in ascending order with units
->>>>>>> 4ec97445
     eta -- curvature of main arc in units of (tau/fd^2)
     edges -- 1d array of coordinate of bin edges in theta-theta array
     mask -- 2d boolean array of points in dynamic spectrum for fitting
@@ -362,15 +244,6 @@
     tau2 -- tau values for reverse theta-theta map (defaults to tau)
 
     """
-<<<<<<< HEAD
-    model = modeler(SS, tau, fd, eta, edges, fd2, tau2)[
-        3][:dspec.shape[0], :dspec.shape[1]]
-    chisq = np.sum((model - dspec)[mask]**2) / N
-    return(chisq)
-
-
-def Eval_calc(SS, tau, fd, eta, edges):
-=======
 
     tau = unit_checks(tau,'tau',u.us)
     fd = unit_checks(fd,'fd',u.mHz)
@@ -382,55 +255,18 @@
     return(chisq)
 
 def Eval_calc(CS, tau, fd, eta, edges):
->>>>>>> 4ec97445
     """
     Calculates the dominant eigenvalue for the theta-theta matrix from a given
     conjugate spectrum and curvature.
 
 
     Arguments:
-<<<<<<< HEAD
-    SS -- 2d complex numpy array of the Conjugate Spectrum
-    tau -- 1d array of tau values for conjugate spectrum in ascending order
-        with units
-    fd -- 1d array of fd values for conjugate spectrum in ascending order
-        with units
-=======
     CS -- 2d complex numpy array of the Conjugate Spectrum
     tau -- 1d array of tau values for conjugate spectrum in ascending order with units
     fd -- 1d array of fd values for conjugate spectrum in ascending order with units
->>>>>>> 4ec97445
     eta -- curvature of main arc in units of (tau/fd^2)
     edges -- 1d array of coordinate of bin edges in theta-theta array
     """
-<<<<<<< HEAD
-    thth_red, edges_red = thth_redmap(SS, tau, fd, eta, edges)
-    # Find first eigenvector and value
-    v0 = np.copy(thth_red[thth_red.shape[0] // 2, :])
-    v0 /= np.sqrt((np.abs(v0)**2).sum())
-    w, V = eigsh(thth_red, 1, v0=v0, which='LA')
-    return(np.abs(w[0]))
-
-
-def G_revmap(w, V, eta, edges, tau, fd):
-    th_cents = (edges[1:] + edges[:-1]) / 2
-    th_cents -= th_cents[np.abs(th_cents) == np.abs(th_cents).min()]
-    screen = np.conjugate(V[:, np.abs(w) == np.abs(
-        w).max()][:, 0] * np.sqrt(w[np.abs(w) == np.abs(w).max()]))
-    # screen/=np.abs(2*eta*th_cents).value
-    dtau = np.diff(tau).mean()
-    dfd = np.diff(fd).mean()
-    fd_map = (((th_cents * fd.unit) - fd[0] + dfd / 2) // dfd).astype(int)
-    tau_map = (((eta * (th_cents * fd.unit)**2) -
-               tau[0] + dtau / 2) // dtau).astype(int)
-    pnts = (fd_map > 0) * (tau_map > 0) * \
-        (fd_map < fd.shape[0]) * (tau_map < tau.shape[0])
-    SS_G = np.zeros((tau.shape[0], fd.shape[0]), dtype=complex)
-    SS_G[tau_map[pnts], fd_map[pnts]] = screen[pnts]
-    G = np.fft.ifft2(np.fft.ifftshift(SS_G))
-    return(G)
-
-=======
 
     tau = unit_checks(tau,'tau',u.us)
     fd = unit_checks(fd,'fd',u.mHz)
@@ -471,7 +307,6 @@
     """
     a=2*eta
     return((a*x*np.sqrt((a*x)**2 + 1) +np.arcsinh(a*x))/(2.*a))
->>>>>>> 4ec97445
 
 def len_arc(x, eta):
     a = 2 * eta
@@ -480,9 +315,6 @@
 
 def arc_edges(eta, dfd, dtau, fd_max, n):
     '''
-<<<<<<< HEAD
-
-=======
     Calculate evenly spaced in arc length edges array (DEVELOPMENT ONLY)
 
     Arguments:
@@ -491,7 +323,6 @@
     dtau -- tau resolution of conjugate spectrum
     fd_max largest fD value in edges array
     b -- Integer number of points in array (assumed to be even)
->>>>>>> 4ec97445
     '''
     x_max = fd_max / dfd
     eta_ul = dfd**2 * eta / dtau
@@ -539,14 +370,8 @@
 
 def single_search(params):
     """
-<<<<<<< HEAD
-    Curvature Search for a single chunk of a dynamic spectrum.
-
-=======
     Curvature Search for a single chunk of a dynamic spectrum. Designed for use with MPI4py
     
->>>>>>> 4ec97445
-
     Arguments:
     params -- A tuple containing
         dspec2 -- The chunk of the dynamic spectrum
@@ -560,11 +385,6 @@
         neta -- Number of curvatures to test
         coher -- A bool for whether to use coherent (True) or incoherent (False) theta-theta
     """
-<<<<<<< HEAD
-    dspec2, freq2, time2, eta_l, eta_h, edges, name, plot, fw, npad = params
-
-    etas = np.linspace(eta_l, eta_h, 100) * u.us / u.mHz**2
-=======
     
     ## Reap Parameters
     dspec2,freq,time,eta_low,eta_high,edges,name,plot,fw,npad,neta,coher=params
@@ -578,7 +398,6 @@
 
     ## Curvature Range to Search Over
     etas = np.linspace(eta_low, eta_high, neta)
->>>>>>> 4ec97445
 
     ## Calculate fD and tau arrays
     fd = fft_axis(time, u.mHz, npad)
@@ -595,23 +414,6 @@
     CS = np.fft.fft2(dspec_pad)
     CS = np.fft.fftshift(CS)
     eigs = np.zeros(etas.shape)
-<<<<<<< HEAD
-    for i in range(eigs.shape[0]):
-        try:
-            eigs[i] = Eval_calc(SS, tau, fd, etas[i], edges)
-        except BaseException:
-            eigs[i] = np.nan
-    try:
-        etas = etas[np.isfinite(eigs)]
-        eigs = eigs[np.isfinite(eigs)]
-
-        etas_fit = etas[np.abs(etas -
-                               etas[eigs == eigs.max()]) < fw *
-                        etas[eigs == eigs.max()]]
-        eigs_fit = eigs[np.abs(etas -
-                               etas[eigs == eigs.max()]) < fw *
-                        etas[eigs == eigs.max()]]
-=======
     if coher:
         ## Loop over all curvatures
         for i in range(eigs.shape[0]):
@@ -641,7 +443,6 @@
         ## Reduced range around peak to be withing fw times curvature of maximum eigenvalue
         etas_fit = etas[np.abs(etas - etas[eigs == eigs.max()]) < fw * etas[eigs == eigs.max()]]
         eigs_fit = eigs[np.abs(etas - etas[eigs == eigs.max()]) < fw * etas[eigs == eigs.max()]]
->>>>>>> 4ec97445
 
         ## Initial Guesses
         C = eigs_fit.max()
@@ -653,47 +454,6 @@
 
         ## Fit parabola around peak
         popt, pcov = curve_fit(chi_par,
-<<<<<<< HEAD
-                               etas_fit.value,
-                               eigs_fit,
-                               p0=np.array([A, x0, C]))
-        eta_fit = popt[1] * u.us / u.mHz**2
-        eta_sig = np.sqrt((eigs_fit -
-                           chi_par(etas_fit.value, *popt)).std() /
-                          np.abs(popt[0])) * u.us / u.mHz**2
-    except BaseException:
-        popt = None
-        eta_fit = np.nan
-        eta_sig = np.nan
-    try:
-        if plot:
-            PlotFunc(
-                dspec2,
-                time2,
-                freq2,
-                SS,
-                fd,
-                tau,
-                edges,
-                eta_fit,
-                eta_sig,
-                etas,
-                eigs,
-                etas_fit,
-                popt)
-            plt.savefig(name)
-            plt.close()
-    except BaseException:
-        print('Plotting Error', flush=True)
-    print('Chunk completed (eta = %s +- %s at %s)' %
-          (eta_fit, eta_sig, freq2.mean()), flush=True)
-    return(eta_fit, eta_sig, freq2.mean(), time2.mean(), eigs)
-
-
-def PlotFunc(dspec, time, freq, SS, fd, tau,
-             edges, eta_fit, eta_sig, etas, measure, etas_fit, fit_res,
-             tau_lim=None, method='eigenvalue'):
-=======
                                 etas_fit.value,
                                 eigs_fit,
                                 p0=np.array([A, x0, C]))
@@ -724,21 +484,14 @@
 def PlotFunc(dspec,time,freq,CS,fd,tau,
             edges,eta_fit,eta_sig,etas,measure,etas_fit,fit_res,
             tau_lim=None,method='eigenvalue'):
->>>>>>> 4ec97445
     '''
     Plotting script to look at invidivual chunks
 
     Arguments
     dspec -- 2D numpy array containing the dynamic spectrum
     time -- 1D numpy array of the dynamic spectrum time bins (with units)
-<<<<<<< HEAD
-    freq -- 1D numpy array of the dynamic spectrum frequency channels
-        (with units)
-    SS -- 2D numpy array of the conjugate spectrum
-=======
     freq -- 1D numpy array of the dynamic spectrum frequency channels (with units)
     CS -- 2D numpy array of the conjugate spectrum
->>>>>>> 4ec97445
     fd -- 1D numpy array of the SS fd bins (with units)
     tau -- 1D numpy array of the SS tau bins (with units)
     edges -- 1D numpy array with the bin edges for theta-theta
@@ -753,39 +506,6 @@
     method -- Either 'eigenvalue' or 'chisq' depending on how curvature was
         found
     '''
-<<<<<<< HEAD
-    fd_lim = min(2 * edges.max(), fd.max().value)
-    if np.isnan(eta_fit):
-        eta = etas.mean()
-        thth_red, thth2_red, recov, model, edges_red, w, V = modeler(
-            SS, tau, fd, etas.mean(), edges)
-    else:
-        eta = eta_fit
-        thth_red, thth2_red, recov, model, edges_red, w, V = modeler(
-            SS, tau, fd, eta_fit, edges)
-    ththE_red = thth_red * 0
-    ththE_red[ththE_red.shape[0] // 2, :] = np.conjugate(V) * np.sqrt(w)
-    # Map back to time/frequency space
-    recov_E = rev_map(ththE_red, tau, fd, eta, edges_red, isdspec=False)
-    model_E = np.fft.ifft2(np.fft.ifftshift(recov_E))[
-        :dspec.shape[0], :dspec.shape[1]]
-    model_E *= (dspec.shape[0] * dspec.shape[1] / 4)
-    model_E[dspec > 0] = np.sqrt(
-        dspec[dspec > 0]) * np.exp(1j * np.angle(model_E[dspec > 0]))
-    model_E = np.pad(model_E,
-                     ((0, SS.shape[0] - model_E.shape[0]),
-                      (0, SS.shape[1] - model_E.shape[1])),
-                     mode='constant',
-                     constant_values=0)
-    recov_E = np.abs(np.fft.fftshift(np.fft.fft2(model_E)))**2
-    model_E = model_E[:dspec.shape[0], :dspec.shape[1]]
-    N_E = recov_E[:recov_E.shape[0] // 4, :].mean()
-    thth_derot = thth_red * np.conjugate(thth2_red)
-
-    grid = plt.GridSpec(6, 2)
-    plt.figure(figsize=(8, 24))
-    plt.subplot(grid[0, 0])
-=======
 
     ## Verify units
     tau = unit_checks(tau,'tau',u.us)
@@ -838,7 +558,6 @@
     
     ## Data Dynamic Spectrum
     plt.subplot(grid[0,0])
->>>>>>> 4ec97445
     plt.imshow(dspec,
                aspect='auto',
                extent=ext_find(time.to(u.min), freq),
@@ -847,26 +566,6 @@
     plt.xlabel('Time (min)')
     plt.ylabel('Freq (MHz)')
     plt.title('Data Dynamic Spectrum')
-<<<<<<< HEAD
-    plt.subplot(grid[0, 1])
-    plt.imshow(model[:dspec.shape[0], :dspec.shape[1]],
-               aspect='auto',
-               extent=ext_find(time.to(u.min), freq),
-               origin='lower',
-               vmin=0, vmax=dspec.max())
-    plt.xlabel('Time (min)')
-    plt.ylabel('Freq (MHz)')
-    plt.title('Model Dynamic Spectrum')
-    plt.subplot(grid[1, 0])
-    plt.imshow(np.abs(SS)**2,
-               norm=LogNorm(),
-               origin='lower',
-               aspect='auto',
-               extent=ext_find(fd, tau),
-               vmin=np.median(np.abs(SS)**2), vmax=np.abs(SS).max()**2)
-    plt.xlim((-fd_lim, fd_lim))
-    plt.ylim((0, tau_lim))
-=======
 
     ## Model Dynamic Spectrum
     plt.subplot(grid[0,1])
@@ -888,83 +587,12 @@
             extent=ext_find(fd,tau))
     plt.xlim((-fd_lim,fd_lim))
     plt.ylim((0,tau_lim.value))
->>>>>>> 4ec97445
     plt.xlabel(r'$f_D$ (mHz)')
     plt.ylabel(r'$\tau$ (us)')
     plt.title('Data Secondary Spectrum')
     plt.plot(fd, eta * (fd**2), 'r', alpha=.7)
     plt.xlabel(r'$f_D$ (mHz)')
     plt.ylabel(r'$\tau$ (us)')
-<<<<<<< HEAD
-    plt.subplot(grid[1, 1])
-    plt.imshow(np.abs(recov)**2,
-               norm=LogNorm(),
-               origin='lower',
-               aspect='auto',
-               extent=ext_find(fd, tau),
-               vmin=np.median(np.abs(SS)**2), vmax=np.abs(SS).max()**2)
-    plt.xlim((-fd_lim, fd_lim))
-    plt.ylim((0, tau_lim))
-    plt.title('Model Secondary Spectrum')
-    plt.subplot(grid[2, 0])
-    plt.imshow(np.abs(thth_red)**2,
-               norm=LogNorm(),
-               origin='lower',
-               aspect='auto',
-               extent=[edges_red[0],
-                       edges_red[-1],
-                       edges_red[0],
-                       edges_red[-1]],
-               vmin=np.median(np.abs(thth_red)**2),
-               vmax=np.abs(thth_red).max()**2)
-    plt.xlabel(r'$\theta_1$')
-    plt.ylabel(r'$\theta_2$')
-    plt.title(r'Data $\theta-\theta$')
-    plt.subplot(grid[2, 1])
-    plt.imshow(np.abs(thth2_red)**2,
-               norm=LogNorm(),
-               origin='lower',
-               aspect='auto',
-               extent=[edges_red[0],
-                       edges_red[-1],
-                       edges_red[0],
-                       edges_red[-1]],
-               vmin=np.median(np.abs(thth_red)**2),
-               vmax=np.abs(thth_red).max()**2)
-    plt.xlabel(r'$\theta_1$')
-    plt.ylabel(r'$\theta_2$')
-    plt.title(r'Model $\theta-\theta$')
-    plt.subplot(grid[3, 0])
-    plt.imshow(thth_derot.real,
-               norm=SymLogNorm(np.median(np.abs(thth_red)**2)),
-               origin='lower',
-               aspect='auto',
-               extent=[edges_red[0],
-                       edges_red[-1],
-                       edges_red[0],
-                       edges_red[-1]],
-               vmin=-np.abs(thth_derot).max(),
-               vmax=np.abs(thth_derot).max())
-    plt.xlabel(r'$\theta_1$')
-    plt.ylabel(r'$\theta_2$')
-    plt.title(r'Derotated $\theta-\theta$ (real)')
-    plt.subplot(grid[3, 1])
-    plt.imshow(thth_derot.imag,
-               norm=SymLogNorm(np.median(np.abs(thth_red)**2)),
-               origin='lower',
-               aspect='auto',
-               extent=[edges_red[0],
-                       edges_red[-1],
-                       edges_red[0],
-                       edges_red[-1]],
-               vmin=-np.abs(thth_derot).max(),
-               vmax=np.abs(thth_derot).max())
-    plt.xlabel(r'$\theta_1$')
-    plt.ylabel(r'$\theta_2$')
-    plt.title(r'Derotated $\theta-\theta$ (imag)')
-    plt.subplot(grid[4, :])
-    plt.plot(etas, measure)
-=======
 
     ## Model Secondary Spectrum
     plt.subplot(grid[1,1])
@@ -1024,7 +652,6 @@
     ##Plot Eigenvalue vs Curvature
     plt.subplot(grid[4,:])
     plt.plot(etas,measure)
->>>>>>> 4ec97445
     if not np.isnan(eta_fit):
         exp_fit = int(('%.0e' % eta_fit.value)[2:])
         exp_err = int(('%.0e' % eta_sig.value)[2:])
@@ -1045,13 +672,9 @@
         plt.title('Chisquare Search')
         plt.ylabel(r'$\chi^2$')
     plt.xlabel(r'$\eta$ ($s^3$)')
-<<<<<<< HEAD
-    plt.subplot(grid[5, 0])
-=======
 
     ## Phase of Wavefield
     plt.subplot(grid[5,0])
->>>>>>> 4ec97445
     plt.imshow(np.angle(model_E),
                cmap='twilight',
                aspect='auto',
@@ -1061,17 +684,6 @@
     plt.xlabel('Time (min)')
     plt.ylabel('Freq (MHz)')
     plt.title('Recovered Phases')
-<<<<<<< HEAD
-    plt.subplot(grid[5, 1])
-    plt.imshow(recov_E,
-               norm=LogNorm(),
-               origin='lower',
-               aspect='auto',
-               extent=ext_find(fd, tau),
-               vmin=N_E)
-    plt.xlim((-fd_lim, fd_lim))
-    plt.ylim((0, tau_lim))
-=======
 
     ## Secondary Wavefield
     plt.subplot(grid[5,1])
@@ -1082,7 +694,6 @@
             extent=ext_find(fd,tau))
     plt.xlim((-fd_lim,fd_lim))
     plt.ylim((0,tau_lim.value))
->>>>>>> 4ec97445
     plt.xlabel(r'$f_D$ (mHz)')
     plt.ylabel(r'$\tau$ (us)')
     plt.title('Recovered Secondary Wavefield')
@@ -1099,74 +710,6 @@
     Arguments
     params -- tuple of relevant parameters
     '''
-<<<<<<< HEAD
-    dspec2_list, edges, time2, freq2, eta, idx_t, idx_f, npad, n_dish = params
-    print("Starting Chunk %s-%s" % (idx_f, idx_t), flush=True)
-    fd = fft_axis(time2, u.mHz, npad)
-    tau = fft_axis(freq2, u.us, npad)
-    dspec_args = (n_dish * (n_dish + 1)) / 2 - \
-        np.cumsum(np.linspace(1, n_dish, n_dish))
-    thth_red = list()
-    for i in range(len(dspec2_list)):
-        dspec_pad = np.pad(
-            dspec2_list[i],
-            ((0,
-              npad *
-              dspec2_list[i].shape[0]),
-             (0,
-              npad *
-              dspec2_list[i].shape[1])),
-            mode='constant',
-            constant_values=dspec2_list[i].mean())
-
-        SS = np.fft.fftshift(np.fft.fft2(dspec_pad))
-        if np.isin(i, dspec_args):
-            thth_single, edges_red = thth_redmap(SS, tau, fd, eta, edges)
-        else:
-            thth_single, edges_red = thth_redmap(
-                SS, tau, fd, eta, edges, hermetian=False)
-        thth_red.append(thth_single)
-    thth_size = thth_red[0].shape[0]
-    thth_comp = np.zeros(
-        (thth_size * n_dish,
-         thth_size * n_dish),
-        dtype=complex)
-    for d1 in range(n_dish):
-        for d2 in range(n_dish - d1):
-            idx = int(((n_dish * (n_dish + 1)) // 2) -
-                      (((n_dish - d1) * (n_dish - d1 + 1)) // 2) + d2)
-            thth_comp[d1 *
-                      thth_size:(d1 +
-                                 1) *
-                      thth_size, (d1 +
-                                  d2) *
-                      thth_size:(d1 +
-                                 d2 +
-                                 1) *
-                      thth_size] = np.conjugate(thth_red[idx].T)
-            thth_comp[(d1 + d2) * thth_size:(d1 + d2 + 1) * thth_size,
-                      d1 * thth_size:(d1 + 1) * thth_size] = thth_red[idx]
-    w, V = eigsh(thth_comp, 1, which='LA')
-    w = w[0]
-    V = V[:, 0]
-    thth_temp = np.zeros((thth_size, thth_size), dtype=complex)
-    model_E = list()
-    for d in range(n_dish):
-        thth_temp *= 0
-        thth_temp[thth_size // 2,
-                  :] = np.conjugate(V[d * thth_size:(d + 1) * thth_size]) * \
-            np.sqrt(w)
-        recov_E = rev_map(thth_temp, tau, fd, eta, edges_red, isdspec=False)
-        model_E_temp = np.fft.ifft2(
-            np.fft.ifftshift(recov_E))[
-            :dspec2_list[0].shape[0],
-            :dspec2_list[0].shape[1]]
-        model_E_temp *= (dspec2_list[0].shape[0] * dspec2_list[0].shape[1] / 4)
-        model_E.append(model_E_temp)
-    print("Chunk %s-%s success" % (idx_f, idx_t), flush=True)
-    return(model_E, idx_f, idx_t)
-
-=======
 
     ## Read parameters
     dspec2_list,edges,time2,freq2,eta,idx_t,idx_f,npad,n_dish = params
@@ -1241,7 +784,6 @@
     ##Progress Report
     print("Chunk %s-%s success" %(idx_f,idx_t),flush=True)
     return(model_E,idx_f,idx_t)
->>>>>>> 4ec97445
 
 def single_chunk_retrieval(params):
     '''
@@ -1251,10 +793,6 @@
     Arguments
     params -- tuple of relevant parameters
     '''
-<<<<<<< HEAD
-    dspec2, edges, time2, freq2, eta, idx_t, idx_f, npad = params
-    print("Starting Chunk %s-%s" % (idx_f, idx_t), flush=True)
-=======
     
     ## Read parameters
     dspec2,edges,time2,freq2,eta,idx_t,idx_f,npad = params
@@ -1269,7 +807,6 @@
     print("Starting Chunk %s-%s" %(idx_f,idx_t),flush=True)
 
     ## Determine fd and tau coordinates of Conjugate Spectrum
->>>>>>> 4ec97445
     fd = fft_axis(time2, u.mHz, npad)
     tau = fft_axis(freq2, u.us, npad)
 
@@ -1286,39 +823,6 @@
 
     ## Try phase retrieval on chunk
     try:
-<<<<<<< HEAD
-        thth_red, thth2_red, recov, model, edges_red, w, V = modeler(
-            SS, tau, fd, eta, edges)
-
-        ththE_red = thth_red * 0
-        ththE_red[ththE_red.shape[0] // 2, :] = np.conjugate(V) * np.sqrt(w)
-        # Map back to time/frequency space
-        recov_E = rev_map(ththE_red, tau, fd, eta, edges_red, isdspec=False)
-        model_E = np.fft.ifft2(
-            np.fft.ifftshift(recov_E))[
-            :dspec2.shape[0],
-            :dspec2.shape[1]]
-        model_E *= (dspec2.shape[0] * dspec2.shape[1] / 4)
-        print("Chunk %s-%s success" % (idx_f, idx_t), flush=True)
-    except Exception as e:
-        print(e, flush=True)
-        model_E = np.zeros(dspec2.shape, dtype=complex)
-    return(model_E, idx_f, idx_t)
-
-
-def mask_func(w):
-    x = np.linspace(0, w - 1, w)
-    return(np.sin((np.pi / 2) * x / w)**2)
-
-
-def mosaic(chunks):
-    nct = chunks.shape[1]
-    ncf = chunks.shape[0]
-    cwf = chunks.shape[2]
-    cwt = chunks.shape[3]
-    E_recov = np.zeros(((ncf - 1) * (cwf // 2) + cwf,
-                       (nct - 1) * (cwt // 2) + cwt), dtype=complex)
-=======
         ## Calculate Reduced TH-TH and largest eigenvalue/vector pair
         thth_red, thth2_red, recov, model, edges_red,w,V = modeler(CS, tau, fd, eta, edges)
 
@@ -1360,35 +864,10 @@
 
     ## Prepare E_recov array (output wavefield)
     E_recov=np.zeros(((ncf-1)*(cwf//2)+cwf,(nct-1)*(cwt//2)+cwt),dtype=complex)
->>>>>>> 4ec97445
 
     ##Loop over all chunks
     for cf in range(ncf):
         for ct in range(nct):
-<<<<<<< HEAD
-            chunk_new = chunks[cf, ct, :, :]
-            chunk_old = E_recov[cf * cwf // 2:cf * cwf //
-                                2 + cwf, ct * cwt // 2:ct * cwt // 2 + cwt]
-            mask = np.ones(chunk_new.shape)
-            if cf > 0:
-                mask[:cwf // 2, :] *= mask_func(cwf // 2)[:, np.newaxis]
-            if cf < ncf - 1:
-                mask[cwf // 2:, :] *= 1 - mask_func(cwf // 2)[:, np.newaxis]
-            if ct > 0:
-                mask[:, :cwt // 2] *= mask_func(cwt // 2)
-            if ct < nct - 1:
-                mask[:, cwt // 2:] *= 1 - mask_func(cwt // 2)
-            rot = np.angle((chunk_old * np.conjugate(chunk_new) * mask).mean())
-            E_recov[cf * cwf // 2:cf * cwf // 2 + cwf, ct * cwt //
-                    2:ct * cwt // 2 + cwt] += \
-                chunk_new * mask * np.exp(1j * rot)
-    return(E_recov)
-
-
-def two_curve_map(SS, tau, fd, eta1, edges1, eta2, edges2):
-    """Map from Secondary Spectrum to theta-theta space allowing for arclets
-    with different curvature
-=======
             ## Select new chunk 
             chunk_new=chunks[cf,ct,:,:]
 
@@ -1417,7 +896,6 @@
 
 def two_curve_map(CS, tau, fd, eta1, edges1,eta2,edges2):
     """Map from Secondary Spectrum to theta-theta space allowing for arclets with different curvature
->>>>>>> 4ec97445
 
     Arguments:
     CS -- Conjugate Spectrum in [tau,fd] order with (0,0) in center
@@ -1449,31 +927,17 @@
     dtau = np.diff(tau).mean()
     dfd = np.diff(fd).mean()
 
-<<<<<<< HEAD
-    # Find bin in SS space that each point maps back to
-    tau_inv = (((eta1 * th1**2 - eta2 * th2**2) * u.mHz**2
-                - tau[1] + dtau / 2) // dtau).astype(int)
-    fd_inv = (((th1 - th2) * u.mHz - fd[1] + dfd / 2) // dfd).astype(int)
-=======
     # Find bin in CS space that each point maps back to
     tau_inv = (((eta1 * th1**2 - eta2*th2**2)
                 - tau[1] + dtau/2)//dtau).astype(int)
     fd_inv = (((th1 - th2) - fd[1] + dfd/2)//dfd).astype(int)
->>>>>>> 4ec97445
 
     # Define thth
     thth = np.zeros(tau_inv.shape, dtype=complex)
 
-<<<<<<< HEAD
-    # Only fill thth points that are within the SS
-    pnts = (tau_inv > 0) * (tau_inv <
-                            tau.shape[0] - 1) * (fd_inv < fd.shape[0] - 1)
-    thth[pnts] = SS[tau_inv[pnts], fd_inv[pnts]]
-=======
     # Only fill thth points that are within the CS
     pnts = (tau_inv > 0) * (tau_inv < tau.shape[0]-1) * (fd_inv < fd.shape[0]-1)
     thth[pnts] = CS[tau_inv[pnts], fd_inv[pnts]]
->>>>>>> 4ec97445
 
     # Preserve flux (int
     thth *= np.sqrt(np.abs(2 * eta1 * th1 - 2 * eta2 * th2)).value
@@ -1482,22 +946,6 @@
     th1_max = np.sqrt(tau.max() / eta1)
     th_cents1 = (edges1[1:] + edges1[:-1]) / 2
     th_cents2 = (edges2[1:] + edges2[:-1]) / 2
-<<<<<<< HEAD
-#     th_cents2 -= th_cents2[np.abs(th_cents2) == np.abs(th_cents2).min()]
-    pnts_1 = np.abs(th_cents1) < th1_max.value
-    pnts_2 = np.abs(th_cents2) < th2_max.value
-    edges_red1 = np.zeros(pnts_1[pnts_1].shape[0] + 1)
-    edges_red1[:-1] = edges1[:-1][pnts_1]
-    edges_red1[-1] = edges1[1:][pnts_1].max()
-    edges_red2 = np.zeros(pnts_2[pnts_2].shape[0] + 1)
-    edges_red2[:-1] = edges2[:-1][pnts_2]
-    edges_red2[-1] = edges2[1:][pnts_2].max()
-    thth_red = thth[pnts_2, :][:, pnts_1]
-    th_cents1 = (edges_red1[1:] + edges_red1[:-1]) / 2
-    th_cents2 = (edges_red2[1:] + edges_red2[:-1]) / 2
-#     thth_red[:,eta1*(th_cents1**2)<eta2*(th_cents2.max())**2]=0
-    return(thth_red, edges_red1, edges_red2)
-=======
     pnts_1=np.abs(th_cents1)<th1_max
     pnts_2=np.abs(th_cents2)<th2_max
     edges_red1=np.zeros(pnts_1[pnts_1].shape[0]+1)*edges1.unit
@@ -1555,5 +1003,4 @@
     npoints = (2*fd_lim)//(min(dfd_lim,dtau_lim.to(u.mHz)))
     ## Ensure even number of edges points
     npoints += np.mod(npoints,2)
-    return(np.linspace(-fd_lim,fd_lim,int(npoints)))
->>>>>>> 4ec97445
+    return(np.linspace(-fd_lim,fd_lim,int(npoints)))