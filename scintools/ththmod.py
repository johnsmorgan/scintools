#!/usr/bin/env python

"""
ththmod.py
----------------------------------
Code for handling theta-theta transformation by Daniel Baker
"""

import numpy as np
import astropy.units as u
from scipy.sparse.linalg import eigsh
import matplotlib.pyplot as plt
from matplotlib.colors import LogNorm,SymLogNorm
from scipy.optimize import curve_fit


def svd_model(arr, nmodes=1):
    """
    Model a matrix using the first nmodes modes of the singular value decomposition

    Arguments:
    arr -- 2d numpy array ti be modeled
    nmodes -- Number os SVD modes to use in reconstruction
    """
    u, s, w = np.linalg.svd(arr)
    s[nmodes:] = 0
    S = np.zeros(([len(u), len(w)]), np.complex128)
    S[:len(s), :len(s)] = np.diag(s)
    model = np.dot(np.dot(u, S), w)
    return (model)


def chi_par(x, A, x0, C):
    """
    Parabola for fitting to chisq curve.

    Arguments:
    x -- numpy array of x coordinates of fit
    A -- 
    x0 -- x coordinate of parabola extremum
    C -- y coordinate of extremum
    """
    return A * (x - x0)**2 + C


def thth_map(SS, tau, fd, eta, edges, hermetian=True):
    """Map from Secondary Spectrum to theta-theta space

    Arguments:
    SS -- Secondary Spectrum in [tau,fd] order with (0,0) in center
    tau -- Time lags in ascending order
    fd -- doppler frequency in ascending order
    eta -- curvature with the units of tau and fd
    edges -- 1d numpy array with the edges of the theta bins(symmetric about 0)
    """

    # Find bin centers
    th_cents = (edges[1:] + edges[:-1]) / 2
    th_cents -= th_cents[np.abs(th_cents) == np.abs(th_cents).min()]
    # Calculate theta1 and th2 arrays
    th1 = np.ones((th_cents.shape[0], th_cents.shape[0])) * th_cents
    th2 = th1.T

    # tau and fd step sizes
    dtau = np.diff(tau).mean()
    dfd = np.diff(fd).mean()

    # Find bin in SS space that each point maps back to
    tau_inv = (((eta * (th1**2 - th2**2)) * u.mHz**2
                - tau[0] + dtau / 2) // dtau).astype(int)
    fd_inv = (((th1 - th2) * u.mHz - fd[0] + dfd / 2) // dfd).astype(int)

    # Define thth
    thth = np.zeros(tau_inv.shape, dtype=complex)

    # Only fill thth points that are within the SS
    pnts = (tau_inv > 0) * (tau_inv < tau.shape[0]) * (fd_inv < fd.shape[0])
    thth[pnts] = SS[tau_inv[pnts], fd_inv[pnts]]

    # Preserve flux (int
    thth *= np.sqrt(np.abs(2 * eta * (th2 - th1)).value)
    if hermetian:
        # Force Hermetian
        thth -= np.tril(thth)
        thth += np.conjugate(np.triu(thth).T)
        thth -= np.diag(np.diag(thth))
        thth -= np.diag(np.diag(thth[::-1, :]))[::-1, :]
        thth = np.nan_to_num(thth)

    return thth


def thth_redmap(SS, tau, fd, eta, edges, hermetian=True):
    """
    Map from Secondary Spectrum to theta-theta space for the largest
    possible filled in sqaure within edges

    Arguments:
    SS -- Secondary Spectrum in [tau,fd] order with (0,0) in center
    tau -- Time lags in ascending order
    fd -- doppler frequency in ascending order
    eta -- curvature with the units of tau and fd
    edges -- 1d numpy array with the edges of the theta bins(symmetric about 0)
    """

    # Find full thth
    thth = thth_map(SS, tau, fd, eta, edges, hermetian)

    # Find region that is fully within SS
    th_cents = (edges[1:] + edges[:-1]) / 2
    th_cents -= th_cents[np.abs(th_cents) == np.abs(th_cents).min()]
    th_pnts = ((th_cents**2) * eta.value < np.abs(tau.max().value)) * \
        (np.abs(th_cents) < np.abs(fd.max()).value / 2)
    thth_red = thth[th_pnts, :][:, th_pnts]
    edges_red = th_cents[th_pnts]
    edges_red = (edges_red[:-1] + edges_red[1:]) / 2
    edges_red = np.concatenate((np.array([edges_red[0] -
                                          np.diff(edges_red).mean()]),
                                edges_red, np.array([edges_red[-1] +
                                                     np.diff(edges_red).
                                                     mean()])))
    return thth_red, edges_red


def rev_map(thth, tau, fd, eta, edges, isdspec=True):
    """
    Map back from theta-theta space to SS space

    Arguments:
    thth -- 2d theta-theta spectrum
    tau -- Time lags in ascending order
    fd -- doppler frequency in ascending order
    eta -- curvature with the units of tau and fd
    edges -- 1d numpy array with the edges of the theta bins(symmetric about 0)
    """

    # Find bin centers
    th_cents = (edges[1:] + edges[:-1]) / 2
    th_cents -= th_cents[np.abs(th_cents) == np.abs(th_cents).min()]

    fd_map = (th_cents[np.newaxis, :] - th_cents[:, np.newaxis])
    tau_map = eta.value * (th_cents[np.newaxis, :]**2 -
                           th_cents[:, np.newaxis]**2)
    fd_edges = (np.linspace(0, fd.shape[0], fd.shape[0] + 1) - 0.5)\
        * (fd[1] - fd[0]).value + fd[0].value
    tau_edges = (np.linspace(0, tau.shape[0], tau.shape[0] + 1) - 0.5)\
        * (tau[1] - tau[0]).value + tau[0].value

    recov = np.histogram2d(np.ravel(fd_map),
                           np.ravel(tau_map),
                           bins=(fd_edges, tau_edges),
                           weights=np.ravel(thth / np.sqrt(
                               np.abs(2 * eta * fd_map.T).value)).real)[0] + \
        np.histogram2d(np.ravel(fd_map),
                       np.ravel(tau_map),
                       bins=(fd_edges, tau_edges),
                       weights=np.ravel(thth / np.sqrt(
                           np.abs(2 * eta * fd_map.T).value)).imag)[0] * 1j
    norm = np.histogram2d(np.ravel(fd_map),
                          np.ravel(tau_map),
                          bins=(fd_edges, tau_edges))[0]
    if isdspec:
        recov += np.histogram2d(np.ravel(-fd_map),
                                np.ravel(-tau_map),
                                bins=(fd_edges, tau_edges),
                                weights=np.ravel(thth / np.sqrt(
                                    np.abs(2 * eta *
                                           fd_map.T).value)).real)[0] -\
            np.histogram2d(np.ravel(-fd_map),
                           np.ravel(-tau_map),
                           bins=(fd_edges, tau_edges),
                           weights=np.ravel(thth / np.sqrt(
                               np.abs(2 * eta * fd_map.T).value)).imag)[0] * 1j
        norm += np.histogram2d(np.ravel(-fd_map),
                               np.ravel(-tau_map),
                               bins=(fd_edges, tau_edges))[0]
    recov /= norm
    recov = np.nan_to_num(recov)
    return(recov.T)

<<<<<<< HEAD

def modeler(SS, tau, fd, eta, edges, fd2=None, tau2=None):
    if fd2 is None:
        fd2 = fd
    if tau2 is None:
        tau2 = tau
    thth_red, edges_red = thth_redmap(SS, tau, fd, eta, edges)
    # Find first eigenvector and value
    w, V = eigsh(thth_red, 1, which='LA')
    w = w[0]
    V = V[:, 0]
    # Use larges eigenvector/value as model
    thth2_red = np.outer(V, np.conjugate(V))
    thth2_red *= np.abs(w)
    # Map back to SS for high
=======
def modeler(SS, tau, fd, eta, edges,fd2=None,tau2=None):
    """
    Create theta-theta array as well as model theta-theta, Conjugate Spectrum and Dynamic Spectrum
    from data conjugate spectrum and curvature

    Arguments:
    SS -- 2d complex numpy array of the Conjugate Spectrum
    tau -- 1d array of tau values for conjugate spectrum in ascending order with units
    fd -- 1d array of fd values for conjugate spectrum in ascending order with units
    eta -- curvature of main arc in units of (tau/fd^2)
    edges -- 1d array of coordinate of bin edges in theta-theta array
    fd2 --  fd values for reverse theta-theta map (defaults to fd)
    tau2 -- tau values for reverse theta-theta map (defaults to tau)
    """
    if fd2==None:
        fd2=fd
    if tau2==None:
        tau2=tau
    thth_red,edges_red=thth_redmap(SS, tau, fd, eta, edges)
    ##Find first eigenvector and value
    w,V=eigsh(thth_red,1,which='LA')
    w=w[0]
    V=V[:,0]
    ##Use larges eigenvector/value as model
    thth2_red=np.outer(V,np.conjugate(V))
    thth2_red*=np.abs(w)
    ##Map back to SS for high
>>>>>>> 9f054aed
#    thth2_red[thth_red==0]=0
    recov = rev_map(thth2_red, tau2, fd2, eta, edges_red)
    model = np.fft.ifft2(np.fft.ifftshift(recov)).real
    return(thth_red, thth2_red, recov, model, edges_red, w, V)


<<<<<<< HEAD
def chisq_calc(dspec, SS, tau, fd, eta, edges, mask, N, fd2=None, tau2=None):
    model = modeler(SS, tau, fd, eta, edges, fd2, tau2)[
        3][:dspec.shape[0], :dspec.shape[1]]
    chisq = np.sum((model - dspec)[mask]**2) / N
=======
def chisq_calc(dspec,SS, tau, fd, eta, edges,mask,N,fd2=None,tau2=None):
    """
    Calculate chisq value for modeled dynamic spectrum for a given curvature

    Arguments:
    dspec -- 2d array of observed dynamic spectrum
    SS -- 2d array of conjugate spectrum
    tau -- 1d array of tau values for conjugate spectrum in ascending order with units
    fd -- 1d array of fd values for conjugate spectrum in ascending order with units
    eta -- curvature of main arc in units of (tau/fd^2)
    edges -- 1d array of coordinate of bin edges in theta-theta array
    mask -- 2d boolean array of points in dynamic spectrum for fitting
    N -- Variance of dynamic spectrum noise
    fd2 --  fd values for reverse theta-theta map (defaults to fd)
    tau2 -- tau values for reverse theta-theta map (defaults to tau)

    """
    model=modeler(SS, tau, fd, eta, edges,fd2,tau2)[3][:dspec.shape[0],:dspec.shape[1]]
    chisq=np.sum((model-dspec)[mask]**2)/N
>>>>>>> 9f054aed
    return(chisq)


def Eval_calc(SS, tau, fd, eta, edges):
<<<<<<< HEAD
    thth_red, edges_red = thth_redmap(SS, tau, fd, eta, edges)
    # Find first eigenvector and value
    v0 = thth_red[thth_red.shape[0] // 2, :]
    v0 /= np.sqrt((np.abs(v0)**2).sum())
    w, V = eigsh(thth_red, 1, v0=v0, which='LA')
=======
    """
    Calculates the dominant eigenvalue for the theta-theta matrix from a given conjugate spectrum
    and curvature.


    Arguments:
    SS -- 2d complex numpy array of the Conjugate Spectrum
    tau -- 1d array of tau values for conjugate spectrum in ascending order with units
    fd -- 1d array of fd values for conjugate spectrum in ascending order with units
    eta -- curvature of main arc in units of (tau/fd^2)
    edges -- 1d array of coordinate of bin edges in theta-theta array
    thth_red,edges_red=thth_redmap(SS, tau, fd, eta, edges)
    """
    thth_red,edges_red=thth_redmap(SS, tau, fd, eta, edges)
    ##Find first eigenvector and value
    v0=np.copy(thth_red[thth_red.shape[0]//2,:])
    v0/=np.sqrt((np.abs(v0)**2).sum())
    w,V=eigsh(thth_red,1,v0=v0,which='LA')
>>>>>>> 9f054aed
    return(np.abs(w[0]))


def G_revmap(w, V, eta, edges, tau, fd):
    th_cents = (edges[1:] + edges[:-1]) / 2
    th_cents -= th_cents[np.abs(th_cents) == np.abs(th_cents).min()]
    screen = np.conjugate(V[:, np.abs(w) == np.abs(
        w).max()][:, 0] * np.sqrt(w[np.abs(w) == np.abs(w).max()]))
#     screen/=np.abs(2*eta*th_cents).value
    dtau = np.diff(tau).mean()
    dfd = np.diff(fd).mean()
    fd_map = (((th_cents * fd.unit) - fd[0] + dfd / 2) // dfd).astype(int)
    tau_map = (((eta * (th_cents * fd.unit)**2) -
               tau[0] + dtau / 2) // dtau).astype(int)
    pnts = (fd_map > 0) * (tau_map > 0) * \
        (fd_map < fd.shape[0]) * (tau_map < tau.shape[0])
    SS_G = np.zeros((tau.shape[0], fd.shape[0]), dtype=complex)
    SS_G[tau_map[pnts], fd_map[pnts]] = screen[pnts]
    G = np.fft.ifft2(np.fft.ifftshift(SS_G))
    return(G)


def len_arc(x, eta):
    a = 2 * eta
    return((a * x * np.sqrt((a * x)**2 + 1) + np.arcsinh(a * x)) / (2. * a))


def arc_edges(eta, dfd, dtau, fd_max, n):
    '''

    '''
    x_max = fd_max / dfd
    eta_ul = dfd**2 * eta / dtau
    l_max = len_arc(x_max.value, eta_ul.value)
    dl = l_max / (n // 2 - .5)
    x = np.zeros(int(n // 2))
    x[0] = dl / 2
    for i in range(x.shape[0] - 1):
        x[i + 1] = x[i] + dl / (np.sqrt(1 + (2 * eta_ul * x[i])**2))
    edges = np.concatenate((-x[::-1], x)) * dfd.value
    return(edges)


def ext_find(x, y):
    '''
    Determine extent for imshow to center bins at given coordinates

    x -- x coordinates of data
    y -- y coordiantes of data

    '''
    dx = np.diff(x).mean()
    dy = np.diff(y).mean()
    ext = [(x[0] - dx / 2).value, (x[-1] + dx / 2).value,
           (y[0] - dy / 2).value, (y[-1] + dy / 2).value]
    return (ext)


def fft_axis(x, unit, pad=0):
    '''
    Calculates fourier space coordinates from data space coordinates.

    Arguments
    x -- Astropy
    unit -- desired unit for fourier coordinates
    pad -- integer giving how many additional copies of the data are padded in
        this direction
    '''
    fx = np.fft.fftshift(
        np.fft.fftfreq(
            (pad + 1) * x.shape[0],
            x[1] - x[0]).to_value(unit)) * unit
    return (fx)


def single_search(params):
    """
    Curvature Search for a single chunk of a dynamic spectrum.


    Arguments:
    params -- A tuple containing
        dspec2 -- The chunk of the dynamic spectrum
        freq2 -- The frequency channels of that chunk (with units)
        time -- The time bins of that chunk (with units)
        eta_l -- The lower limit of curvatures to search (with units)
        eta_h -- the upper limit of curvatures to search (with units)
        edges -- The bin edges for Theta-Theta
        name -- A string filename used if plotting
        plot -- A bool controlling if the result should be plotted
    """
    dspec2, freq2, time2, eta_l, eta_h, edges, name, plot, fw, npad = params

    etas = np.linspace(eta_l, eta_h, 100) * u.us / u.mHz**2

    fd = fft_axis(time2, u.mHz, npad)
    tau = fft_axis(freq2, u.us, npad)

    dspec_pad = np.pad(dspec2,
                       ((0, npad * dspec2.shape[0]),
                        (0, npad * dspec2.shape[1])),
                       mode='constant',
                       constant_values=dspec2.mean())

    SS = np.fft.fft2(dspec_pad)
    SS = np.fft.fftshift(SS)
    eigs = np.zeros(etas.shape)
    for i in range(eigs.shape[0]):
        try:
            eigs[i] = Eval_calc(SS, tau, fd, etas[i], edges)
        except BaseException:
            eigs[i] = np.nan
    try:
        etas = etas[np.isfinite(eigs)]
        eigs = eigs[np.isfinite(eigs)]

        etas_fit = etas[np.abs(etas -
                               etas[eigs == eigs.max()]) < fw *
                        etas[eigs == eigs.max()]]
        eigs_fit = eigs[np.abs(etas -
                               etas[eigs == eigs.max()]) < fw *
                        etas[eigs == eigs.max()]]

        C = eigs_fit.max()
        x0 = etas_fit[eigs_fit == C][0].value
        if x0 == etas_fit[0].value:
            A = (eigs_fit[-1] - C) / ((etas_fit[-1].value - x0)**2)
        else:
            A = (eigs_fit[0] - C) / ((etas_fit[0].value - x0)**2)
        popt, pcov = curve_fit(chi_par,
                               etas_fit.value,
                               eigs_fit,
                               p0=np.array([A, x0, C]))
        eta_fit = popt[1] * u.us / u.mHz**2
        eta_sig = np.sqrt((eigs_fit -
                           chi_par(etas_fit.value, *popt)).std() /
                          np.abs(popt[0])) * u.us / u.mHz**2
    except BaseException:
        popt = None
        eta_fit = np.nan
        eta_sig = np.nan
    try:
        if plot:
            PlotFunc(
                dspec2,
                time2,
                freq2,
                SS,
                fd,
                tau,
                edges,
                eta_fit,
                eta_sig,
                etas,
                eigs,
                etas_fit,
                popt)
            plt.savefig(name)
            plt.close()
    except BaseException:
        print('Plotting Error', flush=True)
    print('Chunk completed (eta = %s +- %s at %s)' %
          (eta_fit, eta_sig, freq2.mean()), flush=True)
    return(eta_fit, eta_sig, freq2.mean(), time2.mean(), eigs)


def PlotFunc(dspec, time, freq, SS, fd, tau,
             edges, eta_fit, eta_sig, etas, measure, etas_fit, fit_res,
             tau_lim=None, method='eigenvalue'):
    '''
    Plotting script to look at invidivual chunks

    Arguments
    dspec -- 2D numpy array containing the dynamic spectrum
    time -- 1D numpy array of the dynamic spectrum time bins (with units)
    freq -- 1D numpy array of the dynamic spectrum frequency channels
        (with units)
    SS -- 2D numpy array of the conjugate spectrum
    fd -- 1D numpy array of the SS fd bins (with units)
    tau -- 1D numpy array of the SS tau bins (with units)
    edges -- 1D numpy array with the bin edges for theta-theta
    eta_fit -- Best fit curvature
    eta_sig -- Error on best fir curvature
    etas -- 1D numpy array of curvatures searched over
    measure -- 1D numpy array with largest eigenvalue (method = 'eigenvalue')
        or chisq value (method = 'chisq') for etas
    etas_fit -- Subarray of etas used for fitting
    fit_res -- Fit parameters for parabola at extremum
    tau_lim -- Largest tau value for SS plots
    method -- Either 'eigenvalue' or 'chisq' depending on how curvature was
        found
    '''
    fd_lim = min(2 * edges.max(), fd.max().value)
    if np.isnan(eta_fit):
        eta = etas.mean()
        thth_red, thth2_red, recov, model, edges_red, w, V = modeler(
            SS, tau, fd, etas.mean(), edges)
    else:
<<<<<<< HEAD
        eta = eta_fit
        thth_red, thth2_red, recov, model, edges_red, w, V = modeler(
            SS, tau, fd, eta_fit, edges)
    ththE_red = thth_red * 0
    ththE_red[ththE_red.shape[0] // 2, :] = np.conjugate(V) * np.sqrt(w)
    # Map back to time/frequency space
    recov_E = rev_map(ththE_red, tau, fd, eta, edges_red, isdspec=False)
    model_E = np.fft.ifft2(np.fft.ifftshift(recov_E))[
        :dspec.shape[0], :dspec.shape[1]]
    model_E *= (dspec.shape[0] * dspec.shape[1] / 4)
    model_E[dspec > 0] = np.sqrt(
        dspec[dspec > 0]) * np.exp(1j * np.angle(model_E[dspec > 0]))
    model_E = np.pad(model_E,
                     ((0, SS.shape[0] - model_E.shape[0]),
                      (0, SS.shape[1] - model_E.shape[1])),
                     mode='constant',
                     constant_values=0)
    recov_E = np.abs(np.fft.fftshift(np.fft.fft2(model_E)))**2
    model_E = model_E[:dspec.shape[0], :dspec.shape[1]]
    N_E = recov_E[:recov_E.shape[0] // 4, :].mean()

    grid = plt.GridSpec(5, 2)
    plt.figure(figsize=(8, 20))
    plt.subplot(grid[0, 0])
=======
        eta=eta_fit
        thth_red, thth2_red, recov, model, edges_red,w,V = modeler(SS, tau, fd, eta_fit, edges)
    ththE_red=thth_red*0
    ththE_red[ththE_red.shape[0]//2,:]=np.conjugate(V)*np.sqrt(w)
    ##Map back to time/frequency space
    recov_E=rev_map(ththE_red,tau,fd,eta,edges_red,isdspec = False)
    model_E=np.fft.ifft2(np.fft.ifftshift(recov_E))[:dspec.shape[0],:dspec.shape[1]]
    model_E*=(dspec.shape[0]*dspec.shape[1]/4)
    model_E[dspec>0]=np.sqrt(dspec[dspec>0])*np.exp(1j*np.angle(model_E[dspec>0]))
    model_E=np.pad(model_E,
                    (   (0,SS.shape[0]-model_E.shape[0]),
                        (0,SS.shape[1]-model_E.shape[1])),
                    mode='constant',
                    constant_values=0)
    recov_E=np.abs(np.fft.fftshift(np.fft.fft2(model_E)))**2
    model_E=model_E[:dspec.shape[0],:dspec.shape[1]]
    N_E=recov_E[:recov_E.shape[0]//4,:].mean()
    thth_derot=thth_red*np.conjugate(thth2_red)

    grid=plt.GridSpec(6,2)
    plt.figure(figsize=(8,24))
    plt.subplot(grid[0,0])
>>>>>>> 9f054aed
    plt.imshow(dspec,
               aspect='auto',
               extent=ext_find(time.to(u.min), freq),
               origin='lower',
               vmin=0, vmax=dspec.max())
    plt.xlabel('Time (min)')
    plt.ylabel('Freq (MHz)')
    plt.title('Data Dynamic Spectrum')
    plt.subplot(grid[0, 1])
    plt.imshow(model[:dspec.shape[0], :dspec.shape[1]],
               aspect='auto',
               extent=ext_find(time.to(u.min), freq),
               origin='lower',
               vmin=0, vmax=dspec.max())
    plt.xlabel('Time (min)')
    plt.ylabel('Freq (MHz)')
    plt.title('Model Dynamic Spectrum')
    plt.subplot(grid[1, 0])
    plt.imshow(np.abs(SS)**2,
               norm=LogNorm(),
               origin='lower',
               aspect='auto',
               extent=ext_find(fd, tau),
               vmin=np.median(np.abs(SS)**2), vmax=np.abs(SS).max()**2)
    plt.xlim((-fd_lim, fd_lim))
    plt.ylim((0, tau_lim))
    plt.xlabel(r'$f_D$ (mHz)')
    plt.ylabel(r'$\tau$ (us)')
    plt.title('Data Secondary Spectrum')
    plt.plot(fd, eta * (fd**2), 'r', alpha=.7)
    plt.xlabel(r'$f_D$ (mHz)')
    plt.ylabel(r'$\tau$ (us)')
    plt.subplot(grid[1, 1])
    plt.imshow(np.abs(recov)**2,
               norm=LogNorm(),
               origin='lower',
               aspect='auto',
               extent=ext_find(fd, tau),
               vmin=np.median(np.abs(SS)**2), vmax=np.abs(SS).max()**2)
    plt.xlim((-fd_lim, fd_lim))
    plt.ylim((0, tau_lim))
    plt.title('Model Secondary Spectrum')
    plt.subplot(grid[2, 0])
    plt.imshow(np.abs(thth_red)**2,
               norm=LogNorm(),
               origin='lower',
               aspect='auto',
               extent=[edges_red[0],
                       edges_red[-1],
                       edges_red[0],
                       edges_red[-1]],
               vmin=np.median(np.abs(thth_red)**2),
               vmax=np.abs(thth_red).max()**2)
    plt.xlabel(r'$\theta_1$')
    plt.ylabel(r'$\theta_2$')
    plt.title(r'Data $\theta-\theta$')
    plt.subplot(grid[2, 1])
    plt.imshow(np.abs(thth2_red)**2,
               norm=LogNorm(),
               origin='lower',
               aspect='auto',
               extent=[edges_red[0],
                       edges_red[-1],
                       edges_red[0],
                       edges_red[-1]],
               vmin=np.median(np.abs(thth_red)**2),
               vmax=np.abs(thth_red).max()**2)
    plt.xlabel(r'$\theta_1$')
    plt.ylabel(r'$\theta_2$')
<<<<<<< HEAD
    plt.title(r'Data $\theta-\theta$')
    plt.subplot(grid[3, :])
    plt.plot(etas, measure)
=======
    plt.title(r'Model $\theta-\theta$')
    plt.subplot(grid[3,0])
    plt.imshow(thth_derot.real,
            norm=SymLogNorm(np.median(np.abs(thth_red)**2)),
            origin='lower',
            aspect='auto',
            extent=[edges_red[0],edges_red[-1],edges_red[0],edges_red[-1]],vmin=-np.abs(thth_derot).max(),vmax=np.abs(thth_derot).max())
    plt.xlabel(r'$\theta_1$')
    plt.ylabel(r'$\theta_2$')
    plt.title(r'Derotated $\theta-\theta$ (real)')
    plt.subplot(grid[3,1])
    plt.imshow(thth_derot.imag,
            norm=SymLogNorm(np.median(np.abs(thth_red)**2)),
            origin='lower',
            aspect='auto',
            extent=[edges_red[0],edges_red[-1],edges_red[0],edges_red[-1]],vmin=-np.abs(thth_derot).max(),vmax=np.abs(thth_derot).max())
    plt.xlabel(r'$\theta_1$')
    plt.ylabel(r'$\theta_2$')
    plt.title(r'Derotated $\theta-\theta$ (imag)')
    plt.subplot(grid[4,:])
    plt.plot(etas,measure)
>>>>>>> 9f054aed
    if not np.isnan(eta_fit):
        exp_fit = int(('%.0e' % eta_fit.value)[2:])
        exp_err = int(('%.0e' % eta_sig.value)[2:])
        fmt = "{:.%se}" % (exp_fit - exp_err)
        fit_string = fmt.format(eta_fit.value)[:2 + exp_fit - exp_err]
        err_string = '0%s' % fmt.format(10**(exp_fit) + eta_sig.value)[1:]

        plt.plot(
            etas_fit, chi_par(
                etas_fit.value, *fit_res),
            label=r'$\eta$ = %s $\pm$ %s $s^3$' %
            (fit_string, err_string))
        plt.legend()
    if method == 'eigenvalue':
        plt.title('Eigenvalue Search')
        plt.ylabel(r'Largest Eigenvalue')
    else:
        plt.title('Chisquare Search')
        plt.ylabel(r'$\chi^2$')
    plt.xlabel(r'$\eta$ ($s^3$)')
<<<<<<< HEAD
    plt.subplot(grid[4, 0])
=======
    plt.subplot(grid[5,0])
>>>>>>> 9f054aed
    plt.imshow(np.angle(model_E),
               cmap='twilight',
               aspect='auto',
               extent=ext_find(time.to(u.min), freq),
               origin='lower',
               vmin=-np.pi, vmax=np.pi)
    plt.xlabel('Time (min)')
    plt.ylabel('Freq (MHz)')
    plt.title('Recovered Phases')
<<<<<<< HEAD
    plt.subplot(grid[4, 1])
=======
    plt.subplot(grid[5,1])
>>>>>>> 9f054aed
    plt.imshow(recov_E,
               norm=LogNorm(),
               origin='lower',
               aspect='auto',
               extent=ext_find(fd, tau),
               vmin=N_E)
    plt.xlim((-fd_lim, fd_lim))
    plt.ylim((0, tau_lim))
    plt.xlabel(r'$f_D$ (mHz)')
    plt.ylabel(r'$\tau$ (us)')
    plt.title('Recovered Wavefield')
    plt.colorbar()
    plt.tight_layout()


def VLBI_chunk_retrieval(params):
    '''
    Performs phase retrieval on a single time/frequency chunk using multiple
    dynamic spectra and visibilities. Designed for use in parallel phase
    retreival code

    Arguments
    params -- tuple of relevant parameters
    '''
    dspec2_list, edges, time2, freq2, eta, idx_t, idx_f, npad, n_dish = params
    print("Starting Chunk %s-%s" % (idx_f, idx_t), flush=True)
    fd = fft_axis(time2, u.mHz, npad)
    tau = fft_axis(freq2, u.us, npad)
<<<<<<< HEAD

    thth_red = list()
=======
    dspec_args=(n_dish*(n_dish+1))/2-np.cumsum(np.linspace(1,n_dish,n_dish))
    thth_red=list()
>>>>>>> 9f054aed
    for i in range(len(dspec2_list)):
        dspec_pad = np.pad(
            dspec2_list[i],
            ((0,
              npad *
              dspec2_list[i].shape[0]),
             (0,
              npad *
              dspec2_list[i].shape[1])),
            mode='constant',
            constant_values=dspec2_list[i].mean())

        SS = np.fft.fftshift(np.fft.fft2(dspec_pad))
<<<<<<< HEAD
        thth_single, edges_red = thth_redmap(SS, tau, fd, eta, edges)
=======
        if np.isin(i,dspec_args):
            thth_single,edges_red=thth_redmap(SS,tau,fd,eta,edges)
        else:
            thth_single,edges_red=thth_redmap(SS,tau,fd,eta,edges,hermetian=False)
>>>>>>> 9f054aed
        thth_red.append(thth_single)
    thth_size = thth_red[0].shape[0]
    thth_comp = np.zeros(
        (thth_size * n_dish,
         thth_size * n_dish),
        dtype=complex)
    for d1 in range(n_dish):
<<<<<<< HEAD
        for d2 in range(n_dish - d1):
            idx = int(((n_dish * (n_dish + 1)) // 2) -
                      (((n_dish - d1) * (n_dish - d1 + 1)) // 2) + d2)
            thth_comp[d1 *
                      thth_size:(d1 +
                                 1) *
                      thth_size, (d1 +
                                  d2) *
                      thth_size:(d1 +
                                 d2 +
                                 1) *
                      thth_size] = thth_red[idx]
            thth_comp[(d1 + d2) * thth_size:(d1 + d2 + 1) * thth_size, d1 *
                      thth_size:(d1 + 1) * thth_size] = \
                np.conjugate(thth_red[idx].T)
    w, V = eigsh(thth_comp, 1, which='LA')
    w = w[0]
    V = V[:, 0]
    thth_temp = np.zeros((thth_size, thth_size), dtype=complex)
    model_E = list()
=======
        for d2 in range(n_dish-d1):
            idx=int(((n_dish*(n_dish+1))//2)-(((n_dish-d1)*(n_dish-d1+1))//2)+d2)
            thth_comp[d1*thth_size:(d1+1)*thth_size,(d1+d2)*thth_size:(d1+d2+1)*thth_size]=np.conjugate(thth_red[idx].T)
            thth_comp[(d1+d2)*thth_size:(d1+d2+1)*thth_size,d1*thth_size:(d1+1)*thth_size]=thth_red[idx]
    w,V=eigsh(thth_comp,1,which='LA')
    w=w[0]
    V=V[:,0]
    thth_temp=np.zeros((thth_size,thth_size),dtype=complex)
    model_E=list()
>>>>>>> 9f054aed
    for d in range(n_dish):
        thth_temp *= 0
        thth_temp[thth_size // 2,
                  :] = np.conjugate(V[d * thth_size:(d + 1) * thth_size]) * \
            np.sqrt(w)
        recov_E = rev_map(thth_temp, tau, fd, eta, edges_red, isdspec=False)
        model_E_temp = np.fft.ifft2(
            np.fft.ifftshift(recov_E))[
            :dspec2_list[0].shape[0],
            :dspec2_list[0].shape[1]]
        model_E_temp *= (dspec2_list[0].shape[0] * dspec2_list[0].shape[1] / 4)
        model_E.append(model_E_temp)
    print("Chunk %s-%s success" % (idx_f, idx_t), flush=True)
    return(model_E, idx_f, idx_t)


def single_chunk_retrieval(params):
    '''
    Performs phase retrieval on a single time/frequency chunk.
    Designed for use in parallel phase retreival code

    Arguments
    params -- tuple of relevant parameters
    '''
    dspec2, edges, time2, freq2, eta, idx_t, idx_f, npad = params
    print("Starting Chunk %s-%s" % (idx_f, idx_t), flush=True)
    fd = fft_axis(time2, u.mHz, npad)
    tau = fft_axis(freq2, u.us, npad)

    dspec_pad = np.pad(dspec2,
                       ((0, npad * dspec2.shape[0]),
                        (0, npad * dspec2.shape[1])),
                       mode='constant',
                       constant_values=dspec2.mean())

    SS = np.fft.fft2(dspec_pad)
    SS = np.fft.fftshift(SS)

    try:
        thth_red, thth2_red, recov, model, edges_red, w, V = modeler(
            SS, tau, fd, eta, edges)

        ththE_red = thth_red * 0
        ththE_red[ththE_red.shape[0] // 2, :] = np.conjugate(V) * np.sqrt(w)
        # Map back to time/frequency space
        recov_E = rev_map(ththE_red, tau, fd, eta, edges_red, isdspec=False)
        model_E = np.fft.ifft2(
            np.fft.ifftshift(recov_E))[
            :dspec2.shape[0],
            :dspec2.shape[1]]
        model_E *= (dspec2.shape[0] * dspec2.shape[1] / 4)
        print("Chunk %s-%s success" % (idx_f, idx_t), flush=True)
    except Exception as e:
        print(e, flush=True)
        model_E = np.zeros(dspec2.shape, dtype=complex)
    return(model_E, idx_f, idx_t)


def mask_func(w):
    x = np.linspace(0, w - 1, w)
    return(np.sin((np.pi / 2) * x / w)**2)


def mosaic(chunks):
    nct = chunks.shape[1]
    ncf = chunks.shape[0]
    cwf = chunks.shape[2]
    cwt = chunks.shape[3]
    E_recov = np.zeros(((ncf - 1) * (cwf // 2) + cwf,
                       (nct - 1) * (cwt // 2) + cwt), dtype=complex)

    for cf in range(ncf):
        for ct in range(nct):
<<<<<<< HEAD
            chunk_new = chunks[cf, ct, :, :]
            chunk_old = E_recov[cf * cwf // 2:cf * cwf //
                                2 + cwf, ct * cwt // 2:ct * cwt // 2 + cwt]
            mask = np.ones(chunk_new.shape)
            if cf > 0:
                mask[:cwf // 2, :] *= mask_func(cwf // 2)[:, np.newaxis]
            if cf < ncf - 1:
                mask[cwf // 2:, :] *= 1 - mask_func(cwf // 2)[:, np.newaxis]
            if ct > 0:
                mask[:, :cwt // 2] *= mask_func(cwt // 2)
            if ct < nct - 1:
                mask[:, cwt // 2:] *= 1 - mask_func(cwt // 2)
            rot = np.angle((chunk_old * np.conjugate(chunk_new) * mask).mean())
            E_recov[cf * cwf // 2:cf * cwf // 2 + cwf, ct * cwt //
                    2:ct * cwt // 2 + cwt] += \
                chunk_new * mask * np.exp(1j * rot)
    return(E_recov)
=======
            chunk_new=chunks[cf,ct,:,:]
            chunk_old=E_recov[cf*cwf//2:cf*cwf//2+cwf,ct*cwt//2:ct*cwt//2+cwt]
            mask=np.ones(chunk_new.shape)
            if cf>0:
                mask[:cwf//2,:]*=mask_func(cwf//2)[:,np.newaxis]
            if cf<ncf-1:
                mask[cwf//2:,:]*=1-mask_func(cwf//2)[:,np.newaxis]
            if ct>0:
                mask[:,:cwt//2]*=mask_func(cwt//2)
            if ct<nct-1:
                mask[:,cwt//2:]*=1-mask_func(cwt//2)
            rot=np.angle((chunk_old*np.conjugate(chunk_new)*mask).mean())
            E_recov[cf*cwf//2:cf*cwf//2+cwf,ct*cwt//2:ct*cwt//2+cwt]+=chunk_new*mask*np.exp(1j*rot)
    return(E_recov)

def two_curve_map(SS, tau, fd, eta1, edges1,eta2,edges2):
    """Map from Secondary Spectrum to theta-theta space allowing for arclets with different curvature

    Arguments:
    SS -- Secondary Spectrum in [tau,fd] order with (0,0) in center
    tau -- Time lags in ascending order
    fd -- doppler frequency in ascending order
    eta1-- curvature of the main arc with the units of tau and fd
    edges1 -- 1d numpy array with the edges of the theta bins along the main arc
    eta2-- curvature of the arclets with the units of tau and fd
    edges2 -- 1d numpy array with the edges of the theta bins along the arclets
    """

    # Find bin centers
    th_cents1 = (edges1[1:] + edges1[:-1]) / 2
#     th_cents1 -= th_cents1[np.abs(th_cents1) == np.abs(th_cents1).min()]
    th_cents2 = (edges2[1:] + edges2[:-1]) / 2
#     th_cents2 -= th_cents2[np.abs(th_cents2) == np.abs(th_cents2).min()]
    # Calculate theta1 and th2 arrays
    th1 = np.ones((th_cents2.shape[0], th_cents1.shape[0])) * th_cents1
    th2 = np.ones((th_cents2.shape[0], th_cents1.shape[0])) * th_cents2[:,np.newaxis]

    # tau and fd step sizes
    dtau = np.diff(tau).mean()
    dfd = np.diff(fd).mean()

    # Find bin in SS space that each point maps back to
    tau_inv = (((eta1 * th1**2 - eta2*th2**2)*u.mHz**2
                - tau[1] + dtau/2)//dtau).astype(int)
    fd_inv = (((th1 - th2)*u.mHz - fd[1] + dfd/2)//dfd).astype(int)

    # Define thth
    thth = np.zeros(tau_inv.shape, dtype=complex)

    # Only fill thth points that are within the SS
    pnts = (tau_inv > 0) * (tau_inv < tau.shape[0]-1) * (fd_inv < fd.shape[0]-1)
    thth[pnts] = SS[tau_inv[pnts], fd_inv[pnts]]

    # Preserve flux (int
    thth *= np.sqrt(np.abs(2*eta1*th1-2*eta2*th2)).value

    th2_max=np.sqrt(tau.max()/eta2)
    th1_max=np.sqrt(tau.max()/eta1)
    th_cents1 = (edges1[1:] + edges1[:-1]) / 2
#     th_cents1 -= th_cents1[np.abs(th_cents1) == np.abs(th_cents1).min()]
    th_cents2 = (edges2[1:] + edges2[:-1]) / 2
#     th_cents2 -= th_cents2[np.abs(th_cents2) == np.abs(th_cents2).min()]
    pnts_1=np.abs(th_cents1)<th1_max.value
    pnts_2=np.abs(th_cents2)<th2_max.value
    edges_red1=np.zeros(pnts_1[pnts_1].shape[0]+1)
    edges_red1[:-1]=edges1[:-1][pnts_1]
    edges_red1[-1]=edges1[1:][pnts_1].max()
    edges_red2=np.zeros(pnts_2[pnts_2].shape[0]+1)
    edges_red2[:-1]=edges2[:-1][pnts_2]
    edges_red2[-1]=edges2[1:][pnts_2].max()
    thth_red=thth[pnts_2,:][:,pnts_1]
    th_cents1 = (edges_red1[1:] + edges_red1[:-1]) / 2
    th_cents2 = (edges_red2[1:] + edges_red2[:-1]) / 2
#     thth_red[:,eta1*(th_cents1**2)<eta2*(th_cents2.max())**2]=0
    return(thth_red,edges_red1,edges_red2)


>>>>>>> 9f054aed
<|MERGE_RESOLUTION|>--- conflicted
+++ resolved
@@ -10,13 +10,14 @@
 import astropy.units as u
 from scipy.sparse.linalg import eigsh
 import matplotlib.pyplot as plt
-from matplotlib.colors import LogNorm,SymLogNorm
+from matplotlib.colors import LogNorm, SymLogNorm
 from scipy.optimize import curve_fit
 
 
 def svd_model(arr, nmodes=1):
     """
-    Model a matrix using the first nmodes modes of the singular value decomposition
+    Model a matrix using the first nmodes modes of the singular value
+    decomposition
 
     Arguments:
     arr -- 2d numpy array ti be modeled
@@ -36,7 +37,7 @@
 
     Arguments:
     x -- numpy array of x coordinates of fit
-    A -- 
+    A --
     x0 -- x coordinate of parabola extremum
     C -- y coordinate of extremum
     """
@@ -178,9 +179,24 @@
     recov = np.nan_to_num(recov)
     return(recov.T)
 
-<<<<<<< HEAD
 
 def modeler(SS, tau, fd, eta, edges, fd2=None, tau2=None):
+    """
+    Create theta-theta array as well as model theta-theta, Conjugate Spectrum
+    and Dynamic Spectrum from data conjugate spectrum and curvature
+
+    Arguments:
+    SS -- 2d complex numpy array of the Conjugate Spectrum
+    tau -- 1d array of tau values for conjugate spectrum in ascending order
+        with units
+    fd -- 1d array of fd values for conjugate spectrum in ascending order
+        with units
+    eta -- curvature of main arc in units of (tau/fd^2)
+    edges -- 1d array of coordinate of bin edges in theta-theta array
+    fd2 --  fd values for reverse theta-theta map (defaults to fd)
+    tau2 -- tau values for reverse theta-theta map (defaults to tau)
+    """
+
     if fd2 is None:
         fd2 = fd
     if tau2 is None:
@@ -193,57 +209,24 @@
     # Use larges eigenvector/value as model
     thth2_red = np.outer(V, np.conjugate(V))
     thth2_red *= np.abs(w)
-    # Map back to SS for high
-=======
-def modeler(SS, tau, fd, eta, edges,fd2=None,tau2=None):
-    """
-    Create theta-theta array as well as model theta-theta, Conjugate Spectrum and Dynamic Spectrum
-    from data conjugate spectrum and curvature
-
-    Arguments:
-    SS -- 2d complex numpy array of the Conjugate Spectrum
-    tau -- 1d array of tau values for conjugate spectrum in ascending order with units
-    fd -- 1d array of fd values for conjugate spectrum in ascending order with units
-    eta -- curvature of main arc in units of (tau/fd^2)
-    edges -- 1d array of coordinate of bin edges in theta-theta array
-    fd2 --  fd values for reverse theta-theta map (defaults to fd)
-    tau2 -- tau values for reverse theta-theta map (defaults to tau)
-    """
-    if fd2==None:
-        fd2=fd
-    if tau2==None:
-        tau2=tau
-    thth_red,edges_red=thth_redmap(SS, tau, fd, eta, edges)
-    ##Find first eigenvector and value
-    w,V=eigsh(thth_red,1,which='LA')
-    w=w[0]
-    V=V[:,0]
-    ##Use larges eigenvector/value as model
-    thth2_red=np.outer(V,np.conjugate(V))
-    thth2_red*=np.abs(w)
-    ##Map back to SS for high
->>>>>>> 9f054aed
-#    thth2_red[thth_red==0]=0
+    #  Map back to SS for high
+    # thth2_red[thth_red==0]=0
     recov = rev_map(thth2_red, tau2, fd2, eta, edges_red)
     model = np.fft.ifft2(np.fft.ifftshift(recov)).real
     return(thth_red, thth2_red, recov, model, edges_red, w, V)
 
 
-<<<<<<< HEAD
 def chisq_calc(dspec, SS, tau, fd, eta, edges, mask, N, fd2=None, tau2=None):
-    model = modeler(SS, tau, fd, eta, edges, fd2, tau2)[
-        3][:dspec.shape[0], :dspec.shape[1]]
-    chisq = np.sum((model - dspec)[mask]**2) / N
-=======
-def chisq_calc(dspec,SS, tau, fd, eta, edges,mask,N,fd2=None,tau2=None):
     """
     Calculate chisq value for modeled dynamic spectrum for a given curvature
 
     Arguments:
     dspec -- 2d array of observed dynamic spectrum
     SS -- 2d array of conjugate spectrum
-    tau -- 1d array of tau values for conjugate spectrum in ascending order with units
-    fd -- 1d array of fd values for conjugate spectrum in ascending order with units
+    tau -- 1d array of tau values for conjugate spectrum in ascending order
+        with units
+    fd -- 1d array of fd values for conjugate spectrum in ascending order
+        with units
     eta -- curvature of main arc in units of (tau/fd^2)
     edges -- 1d array of coordinate of bin edges in theta-theta array
     mask -- 2d boolean array of points in dynamic spectrum for fitting
@@ -252,39 +235,33 @@
     tau2 -- tau values for reverse theta-theta map (defaults to tau)
 
     """
-    model=modeler(SS, tau, fd, eta, edges,fd2,tau2)[3][:dspec.shape[0],:dspec.shape[1]]
-    chisq=np.sum((model-dspec)[mask]**2)/N
->>>>>>> 9f054aed
+    model = modeler(SS, tau, fd, eta, edges, fd2, tau2)[
+        3][:dspec.shape[0], :dspec.shape[1]]
+    chisq = np.sum((model - dspec)[mask]**2) / N
     return(chisq)
 
 
 def Eval_calc(SS, tau, fd, eta, edges):
-<<<<<<< HEAD
-    thth_red, edges_red = thth_redmap(SS, tau, fd, eta, edges)
-    # Find first eigenvector and value
-    v0 = thth_red[thth_red.shape[0] // 2, :]
-    v0 /= np.sqrt((np.abs(v0)**2).sum())
-    w, V = eigsh(thth_red, 1, v0=v0, which='LA')
-=======
-    """
-    Calculates the dominant eigenvalue for the theta-theta matrix from a given conjugate spectrum
-    and curvature.
+    """
+    Calculates the dominant eigenvalue for the theta-theta matrix from a given
+    conjugate spectrum and curvature.
 
 
     Arguments:
     SS -- 2d complex numpy array of the Conjugate Spectrum
-    tau -- 1d array of tau values for conjugate spectrum in ascending order with units
-    fd -- 1d array of fd values for conjugate spectrum in ascending order with units
+    tau -- 1d array of tau values for conjugate spectrum in ascending order
+        with units
+    fd -- 1d array of fd values for conjugate spectrum in ascending order
+        with units
     eta -- curvature of main arc in units of (tau/fd^2)
     edges -- 1d array of coordinate of bin edges in theta-theta array
     thth_red,edges_red=thth_redmap(SS, tau, fd, eta, edges)
     """
-    thth_red,edges_red=thth_redmap(SS, tau, fd, eta, edges)
-    ##Find first eigenvector and value
-    v0=np.copy(thth_red[thth_red.shape[0]//2,:])
-    v0/=np.sqrt((np.abs(v0)**2).sum())
-    w,V=eigsh(thth_red,1,v0=v0,which='LA')
->>>>>>> 9f054aed
+    thth_red, edges_red = thth_redmap(SS, tau, fd, eta, edges)
+    # Find first eigenvector and value
+    v0 = np.copy(thth_red[thth_red.shape[0] // 2, :])
+    v0 /= np.sqrt((np.abs(v0)**2).sum())
+    w, V = eigsh(thth_red, 1, v0=v0, which='LA')
     return(np.abs(w[0]))
 
 
@@ -293,7 +270,7 @@
     th_cents -= th_cents[np.abs(th_cents) == np.abs(th_cents).min()]
     screen = np.conjugate(V[:, np.abs(w) == np.abs(
         w).max()][:, 0] * np.sqrt(w[np.abs(w) == np.abs(w).max()]))
-#     screen/=np.abs(2*eta*th_cents).value
+    # screen/=np.abs(2*eta*th_cents).value
     dtau = np.diff(tau).mean()
     dfd = np.diff(fd).mean()
     fd_map = (((th_cents * fd.unit) - fd[0] + dfd / 2) // dfd).astype(int)
@@ -483,7 +460,6 @@
         thth_red, thth2_red, recov, model, edges_red, w, V = modeler(
             SS, tau, fd, etas.mean(), edges)
     else:
-<<<<<<< HEAD
         eta = eta_fit
         thth_red, thth2_red, recov, model, edges_red, w, V = modeler(
             SS, tau, fd, eta_fit, edges)
@@ -504,34 +480,11 @@
     recov_E = np.abs(np.fft.fftshift(np.fft.fft2(model_E)))**2
     model_E = model_E[:dspec.shape[0], :dspec.shape[1]]
     N_E = recov_E[:recov_E.shape[0] // 4, :].mean()
-
-    grid = plt.GridSpec(5, 2)
-    plt.figure(figsize=(8, 20))
+    thth_derot = thth_red * np.conjugate(thth2_red)
+
+    grid = plt.GridSpec(6, 2)
+    plt.figure(figsize=(8, 24))
     plt.subplot(grid[0, 0])
-=======
-        eta=eta_fit
-        thth_red, thth2_red, recov, model, edges_red,w,V = modeler(SS, tau, fd, eta_fit, edges)
-    ththE_red=thth_red*0
-    ththE_red[ththE_red.shape[0]//2,:]=np.conjugate(V)*np.sqrt(w)
-    ##Map back to time/frequency space
-    recov_E=rev_map(ththE_red,tau,fd,eta,edges_red,isdspec = False)
-    model_E=np.fft.ifft2(np.fft.ifftshift(recov_E))[:dspec.shape[0],:dspec.shape[1]]
-    model_E*=(dspec.shape[0]*dspec.shape[1]/4)
-    model_E[dspec>0]=np.sqrt(dspec[dspec>0])*np.exp(1j*np.angle(model_E[dspec>0]))
-    model_E=np.pad(model_E,
-                    (   (0,SS.shape[0]-model_E.shape[0]),
-                        (0,SS.shape[1]-model_E.shape[1])),
-                    mode='constant',
-                    constant_values=0)
-    recov_E=np.abs(np.fft.fftshift(np.fft.fft2(model_E)))**2
-    model_E=model_E[:dspec.shape[0],:dspec.shape[1]]
-    N_E=recov_E[:recov_E.shape[0]//4,:].mean()
-    thth_derot=thth_red*np.conjugate(thth2_red)
-
-    grid=plt.GridSpec(6,2)
-    plt.figure(figsize=(8,24))
-    plt.subplot(grid[0,0])
->>>>>>> 9f054aed
     plt.imshow(dspec,
                aspect='auto',
                extent=ext_find(time.to(u.min), freq),
@@ -601,33 +554,37 @@
                vmax=np.abs(thth_red).max()**2)
     plt.xlabel(r'$\theta_1$')
     plt.ylabel(r'$\theta_2$')
-<<<<<<< HEAD
-    plt.title(r'Data $\theta-\theta$')
-    plt.subplot(grid[3, :])
-    plt.plot(etas, measure)
-=======
     plt.title(r'Model $\theta-\theta$')
-    plt.subplot(grid[3,0])
+    plt.subplot(grid[3, 0])
     plt.imshow(thth_derot.real,
-            norm=SymLogNorm(np.median(np.abs(thth_red)**2)),
-            origin='lower',
-            aspect='auto',
-            extent=[edges_red[0],edges_red[-1],edges_red[0],edges_red[-1]],vmin=-np.abs(thth_derot).max(),vmax=np.abs(thth_derot).max())
+               norm=SymLogNorm(np.median(np.abs(thth_red)**2)),
+               origin='lower',
+               aspect='auto',
+               extent=[edges_red[0],
+                       edges_red[-1],
+                       edges_red[0],
+                       edges_red[-1]],
+               vmin=-np.abs(thth_derot).max(),
+               vmax=np.abs(thth_derot).max())
     plt.xlabel(r'$\theta_1$')
     plt.ylabel(r'$\theta_2$')
     plt.title(r'Derotated $\theta-\theta$ (real)')
-    plt.subplot(grid[3,1])
+    plt.subplot(grid[3, 1])
     plt.imshow(thth_derot.imag,
-            norm=SymLogNorm(np.median(np.abs(thth_red)**2)),
-            origin='lower',
-            aspect='auto',
-            extent=[edges_red[0],edges_red[-1],edges_red[0],edges_red[-1]],vmin=-np.abs(thth_derot).max(),vmax=np.abs(thth_derot).max())
+               norm=SymLogNorm(np.median(np.abs(thth_red)**2)),
+               origin='lower',
+               aspect='auto',
+               extent=[edges_red[0],
+                       edges_red[-1],
+                       edges_red[0],
+                       edges_red[-1]],
+               vmin=-np.abs(thth_derot).max(),
+               vmax=np.abs(thth_derot).max())
     plt.xlabel(r'$\theta_1$')
     plt.ylabel(r'$\theta_2$')
     plt.title(r'Derotated $\theta-\theta$ (imag)')
-    plt.subplot(grid[4,:])
-    plt.plot(etas,measure)
->>>>>>> 9f054aed
+    plt.subplot(grid[4, :])
+    plt.plot(etas, measure)
     if not np.isnan(eta_fit):
         exp_fit = int(('%.0e' % eta_fit.value)[2:])
         exp_err = int(('%.0e' % eta_sig.value)[2:])
@@ -648,11 +605,7 @@
         plt.title('Chisquare Search')
         plt.ylabel(r'$\chi^2$')
     plt.xlabel(r'$\eta$ ($s^3$)')
-<<<<<<< HEAD
-    plt.subplot(grid[4, 0])
-=======
-    plt.subplot(grid[5,0])
->>>>>>> 9f054aed
+    plt.subplot(grid[5, 0])
     plt.imshow(np.angle(model_E),
                cmap='twilight',
                aspect='auto',
@@ -662,11 +615,7 @@
     plt.xlabel('Time (min)')
     plt.ylabel('Freq (MHz)')
     plt.title('Recovered Phases')
-<<<<<<< HEAD
-    plt.subplot(grid[4, 1])
-=======
-    plt.subplot(grid[5,1])
->>>>>>> 9f054aed
+    plt.subplot(grid[5, 1])
     plt.imshow(recov_E,
                norm=LogNorm(),
                origin='lower',
@@ -695,13 +644,9 @@
     print("Starting Chunk %s-%s" % (idx_f, idx_t), flush=True)
     fd = fft_axis(time2, u.mHz, npad)
     tau = fft_axis(freq2, u.us, npad)
-<<<<<<< HEAD
-
+    dspec_args = (n_dish * (n_dish + 1)) / 2 - \
+        np.cumsum(np.linspace(1, n_dish, n_dish))
     thth_red = list()
-=======
-    dspec_args=(n_dish*(n_dish+1))/2-np.cumsum(np.linspace(1,n_dish,n_dish))
-    thth_red=list()
->>>>>>> 9f054aed
     for i in range(len(dspec2_list)):
         dspec_pad = np.pad(
             dspec2_list[i],
@@ -715,14 +660,11 @@
             constant_values=dspec2_list[i].mean())
 
         SS = np.fft.fftshift(np.fft.fft2(dspec_pad))
-<<<<<<< HEAD
-        thth_single, edges_red = thth_redmap(SS, tau, fd, eta, edges)
-=======
-        if np.isin(i,dspec_args):
-            thth_single,edges_red=thth_redmap(SS,tau,fd,eta,edges)
+        if np.isin(i, dspec_args):
+            thth_single, edges_red = thth_redmap(SS, tau, fd, eta, edges)
         else:
-            thth_single,edges_red=thth_redmap(SS,tau,fd,eta,edges,hermetian=False)
->>>>>>> 9f054aed
+            thth_single, edges_red = thth_redmap(
+                SS, tau, fd, eta, edges, hermetian=False)
         thth_red.append(thth_single)
     thth_size = thth_red[0].shape[0]
     thth_comp = np.zeros(
@@ -730,7 +672,6 @@
          thth_size * n_dish),
         dtype=complex)
     for d1 in range(n_dish):
-<<<<<<< HEAD
         for d2 in range(n_dish - d1):
             idx = int(((n_dish * (n_dish + 1)) // 2) -
                       (((n_dish - d1) * (n_dish - d1 + 1)) // 2) + d2)
@@ -742,26 +683,14 @@
                       thth_size:(d1 +
                                  d2 +
                                  1) *
-                      thth_size] = thth_red[idx]
-            thth_comp[(d1 + d2) * thth_size:(d1 + d2 + 1) * thth_size, d1 *
-                      thth_size:(d1 + 1) * thth_size] = \
-                np.conjugate(thth_red[idx].T)
+                      thth_size] = np.conjugate(thth_red[idx].T)
+            thth_comp[(d1 + d2) * thth_size:(d1 + d2 + 1) * thth_size,
+                      d1 * thth_size:(d1 + 1) * thth_size] = thth_red[idx]
     w, V = eigsh(thth_comp, 1, which='LA')
     w = w[0]
     V = V[:, 0]
     thth_temp = np.zeros((thth_size, thth_size), dtype=complex)
     model_E = list()
-=======
-        for d2 in range(n_dish-d1):
-            idx=int(((n_dish*(n_dish+1))//2)-(((n_dish-d1)*(n_dish-d1+1))//2)+d2)
-            thth_comp[d1*thth_size:(d1+1)*thth_size,(d1+d2)*thth_size:(d1+d2+1)*thth_size]=np.conjugate(thth_red[idx].T)
-            thth_comp[(d1+d2)*thth_size:(d1+d2+1)*thth_size,d1*thth_size:(d1+1)*thth_size]=thth_red[idx]
-    w,V=eigsh(thth_comp,1,which='LA')
-    w=w[0]
-    V=V[:,0]
-    thth_temp=np.zeros((thth_size,thth_size),dtype=complex)
-    model_E=list()
->>>>>>> 9f054aed
     for d in range(n_dish):
         thth_temp *= 0
         thth_temp[thth_size // 2,
@@ -835,7 +764,6 @@
 
     for cf in range(ncf):
         for ct in range(nct):
-<<<<<<< HEAD
             chunk_new = chunks[cf, ct, :, :]
             chunk_old = E_recov[cf * cwf // 2:cf * cwf //
                                 2 + cwf, ct * cwt // 2:ct * cwt // 2 + cwt]
@@ -853,31 +781,19 @@
                     2:ct * cwt // 2 + cwt] += \
                 chunk_new * mask * np.exp(1j * rot)
     return(E_recov)
-=======
-            chunk_new=chunks[cf,ct,:,:]
-            chunk_old=E_recov[cf*cwf//2:cf*cwf//2+cwf,ct*cwt//2:ct*cwt//2+cwt]
-            mask=np.ones(chunk_new.shape)
-            if cf>0:
-                mask[:cwf//2,:]*=mask_func(cwf//2)[:,np.newaxis]
-            if cf<ncf-1:
-                mask[cwf//2:,:]*=1-mask_func(cwf//2)[:,np.newaxis]
-            if ct>0:
-                mask[:,:cwt//2]*=mask_func(cwt//2)
-            if ct<nct-1:
-                mask[:,cwt//2:]*=1-mask_func(cwt//2)
-            rot=np.angle((chunk_old*np.conjugate(chunk_new)*mask).mean())
-            E_recov[cf*cwf//2:cf*cwf//2+cwf,ct*cwt//2:ct*cwt//2+cwt]+=chunk_new*mask*np.exp(1j*rot)
-    return(E_recov)
-
-def two_curve_map(SS, tau, fd, eta1, edges1,eta2,edges2):
-    """Map from Secondary Spectrum to theta-theta space allowing for arclets with different curvature
+
+
+def two_curve_map(SS, tau, fd, eta1, edges1, eta2, edges2):
+    """Map from Secondary Spectrum to theta-theta space allowing for arclets
+    with different curvature
 
     Arguments:
     SS -- Secondary Spectrum in [tau,fd] order with (0,0) in center
     tau -- Time lags in ascending order
     fd -- doppler frequency in ascending order
     eta1-- curvature of the main arc with the units of tau and fd
-    edges1 -- 1d numpy array with the edges of the theta bins along the main arc
+    edges1 -- 1d numpy array with the edges of the theta bins along the main
+        arc
     eta2-- curvature of the arclets with the units of tau and fd
     edges2 -- 1d numpy array with the edges of the theta bins along the arclets
     """
@@ -889,46 +805,45 @@
 #     th_cents2 -= th_cents2[np.abs(th_cents2) == np.abs(th_cents2).min()]
     # Calculate theta1 and th2 arrays
     th1 = np.ones((th_cents2.shape[0], th_cents1.shape[0])) * th_cents1
-    th2 = np.ones((th_cents2.shape[0], th_cents1.shape[0])) * th_cents2[:,np.newaxis]
+    th2 = np.ones(
+        (th_cents2.shape[0], th_cents1.shape[0])) * th_cents2[:, np.newaxis]
 
     # tau and fd step sizes
     dtau = np.diff(tau).mean()
     dfd = np.diff(fd).mean()
 
     # Find bin in SS space that each point maps back to
-    tau_inv = (((eta1 * th1**2 - eta2*th2**2)*u.mHz**2
-                - tau[1] + dtau/2)//dtau).astype(int)
-    fd_inv = (((th1 - th2)*u.mHz - fd[1] + dfd/2)//dfd).astype(int)
+    tau_inv = (((eta1 * th1**2 - eta2 * th2**2) * u.mHz**2
+                - tau[1] + dtau / 2) // dtau).astype(int)
+    fd_inv = (((th1 - th2) * u.mHz - fd[1] + dfd / 2) // dfd).astype(int)
 
     # Define thth
     thth = np.zeros(tau_inv.shape, dtype=complex)
 
     # Only fill thth points that are within the SS
-    pnts = (tau_inv > 0) * (tau_inv < tau.shape[0]-1) * (fd_inv < fd.shape[0]-1)
+    pnts = (tau_inv > 0) * (tau_inv <
+                            tau.shape[0] - 1) * (fd_inv < fd.shape[0] - 1)
     thth[pnts] = SS[tau_inv[pnts], fd_inv[pnts]]
 
     # Preserve flux (int
-    thth *= np.sqrt(np.abs(2*eta1*th1-2*eta2*th2)).value
-
-    th2_max=np.sqrt(tau.max()/eta2)
-    th1_max=np.sqrt(tau.max()/eta1)
+    thth *= np.sqrt(np.abs(2 * eta1 * th1 - 2 * eta2 * th2)).value
+
+    th2_max = np.sqrt(tau.max() / eta2)
+    th1_max = np.sqrt(tau.max() / eta1)
     th_cents1 = (edges1[1:] + edges1[:-1]) / 2
 #     th_cents1 -= th_cents1[np.abs(th_cents1) == np.abs(th_cents1).min()]
     th_cents2 = (edges2[1:] + edges2[:-1]) / 2
 #     th_cents2 -= th_cents2[np.abs(th_cents2) == np.abs(th_cents2).min()]
-    pnts_1=np.abs(th_cents1)<th1_max.value
-    pnts_2=np.abs(th_cents2)<th2_max.value
-    edges_red1=np.zeros(pnts_1[pnts_1].shape[0]+1)
-    edges_red1[:-1]=edges1[:-1][pnts_1]
-    edges_red1[-1]=edges1[1:][pnts_1].max()
-    edges_red2=np.zeros(pnts_2[pnts_2].shape[0]+1)
-    edges_red2[:-1]=edges2[:-1][pnts_2]
-    edges_red2[-1]=edges2[1:][pnts_2].max()
-    thth_red=thth[pnts_2,:][:,pnts_1]
+    pnts_1 = np.abs(th_cents1) < th1_max.value
+    pnts_2 = np.abs(th_cents2) < th2_max.value
+    edges_red1 = np.zeros(pnts_1[pnts_1].shape[0] + 1)
+    edges_red1[:-1] = edges1[:-1][pnts_1]
+    edges_red1[-1] = edges1[1:][pnts_1].max()
+    edges_red2 = np.zeros(pnts_2[pnts_2].shape[0] + 1)
+    edges_red2[:-1] = edges2[:-1][pnts_2]
+    edges_red2[-1] = edges2[1:][pnts_2].max()
+    thth_red = thth[pnts_2, :][:, pnts_1]
     th_cents1 = (edges_red1[1:] + edges_red1[:-1]) / 2
     th_cents2 = (edges_red2[1:] + edges_red2[:-1]) / 2
 #     thth_red[:,eta1*(th_cents1**2)<eta2*(th_cents2.max())**2]=0
-    return(thth_red,edges_red1,edges_red2)
-
-
->>>>>>> 9f054aed
+    return(thth_red, edges_red1, edges_red2)